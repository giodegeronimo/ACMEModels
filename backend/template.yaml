AWSTemplateFormatVersion: '2010-09-09'
Transform: AWS::Serverless-2016-10-31
Description: Trustworthy Model Registry - Artifact API

Globals:
  Function:
    Runtime: python3.9
    Timeout: 300
    MemorySize: 2400

Parameters:
  ArtifactNameIndexTable:
    Type: String
    Default: ArtifactNameIndex
    Description: DynamoDB table name storing artifact name index entries

Resources:
  ArtifactBucket:
    Type: AWS::S3::Bucket
    Properties:
      VersioningConfiguration:
        Status: Enabled

  Api:
    Type: AWS::Serverless::HttpApi
    Properties:
      StageName: $default
      AccessLogSettings:
        DestinationArn: !GetAtt ApiAccessLogGroup.Arn
        Format: >-
          {"requestId":"$context.requestId","ip":"$context.identity.sourceIp","requestTime":"$context.requestTime","routeKey":"$context.routeKey","status":"$context.status","protocol":"$context.protocol","method":"$context.httpMethod","path":"$context.path","integrationStatus":"$context.integrationStatus","integrationLatency":"$context.integrationLatency","responseLatency":"$context.responseLatency","error":"$context.error.message"}
      CorsConfiguration:
        AllowOrigins: ['*']
        AllowMethods: ['GET','POST','PUT','OPTIONS']
        AllowHeaders: ['*']
  ApiAccessLogGroup:
    Type: AWS::Logs::LogGroup
    Properties:
      LogGroupName: !Sub "/aws/apigateway/${AWS::StackName}-http-access"
      RetentionInDays: 14

  ArtifactCreateFunction:
    Type: AWS::Serverless::Function
    Properties:
      CodeUri: ..
      Handler: backend/src/handlers/artifact_create/app.lambda_handler
      EphemeralStorage:
        Size: 10240
      Events:
        CreateArtifact:
          Type: HttpApi
          Properties:
            ApiId: !Ref Api
            Method: POST
            Path: /artifact/{artifact_type}
      Policies:
        - Statement:
            Effect: Allow
            Action:
              - s3:PutObject
              - s3:GetObject
              - s3:HeadObject
            Resource: !Sub "${ArtifactBucket.Arn}/*"
        - Statement:
            Effect: Allow
            Action:
              - s3:ListBucket
            Resource: !GetAtt ArtifactBucket.Arn
        - Statement:
            Effect: Allow
            Action:
              - lambda:InvokeFunction
            Resource: !Sub "arn:aws:lambda:${AWS::Region}:${AWS::AccountId}:function:${AWS::StackName}-ArtifactCreateFunction*"
        - Statement:
            Effect: Allow
            Action:
              - dynamodb:PutItem
              - dynamodb:UpdateItem
              - dynamodb:DeleteItem
              - dynamodb:GetItem
              - dynamodb:Query
              - dynamodb:Scan
            Resource:
              - !Sub "arn:aws:dynamodb:${AWS::Region}:${AWS::AccountId}:table/${ArtifactNameIndexTable}"
      Environment:
        Variables:
          ARTIFACT_STORAGE_BUCKET: !Ref ArtifactBucket
          ARTIFACT_STORAGE_PREFIX: artifacts
          ARTIFACT_STORAGE_REGION: !Ref AWS::Region
          ARTIFACT_METADATA_PREFIX: metadata
          ARTIFACT_DOWNLOAD_BASE_URL: !Sub "https://${ArtifactBucket}.s3.${AWS::Region}.amazonaws.com"
          ARTIFACT_NAME_INDEX_TABLE: !Ref ArtifactNameIndexTable
          MODEL_RESULTS_BUCKET: !Ref ArtifactBucket
          MODEL_RESULTS_PREFIX: ratings
          HF_HOME: /tmp/hf-cache
          HUGGINGFACE_HUB_CACHE: /tmp/hf-cache
          LOG_LEVEL: "2"

  ArtifactDownloadFunction:
    Type: AWS::Serverless::Function
    Properties:
      CodeUri: ..
      Handler: backend/src/handlers/artifact_download/app.lambda_handler
      EphemeralStorage:
        Size: 10240
      Events:
        DownloadArtifact:
          Type: HttpApi
          Properties:
            ApiId: !Ref Api
            Method: GET
            Path: /download/{id}
      Policies:
        - Statement:
            Effect: Allow
            Action:
              - s3:GetObject
              - s3:HeadObject
              - s3:ListBucket
            Resource: !Sub "${ArtifactBucket.Arn}/*"
        - Statement:
            Effect: Allow
            Action:
              - s3:ListBucket
            Resource: !GetAtt ArtifactBucket.Arn
        - Statement:
            Effect: Allow
            Action:
              - s3:ListBucket
            Resource: !GetAtt ArtifactBucket.Arn
        - Statement:
            Effect: Allow
            Action:
              - dynamodb:GetItem
              - dynamodb:Query
              - dynamodb:Scan
            Resource:
              - !Sub "arn:aws:dynamodb:${AWS::Region}:${AWS::AccountId}:table/${ArtifactNameIndexTable}"
      Environment:
        Variables:
          ARTIFACT_STORAGE_BUCKET: !Ref ArtifactBucket
          ARTIFACT_STORAGE_PREFIX: artifacts
          ARTIFACT_STORAGE_REGION: !Ref AWS::Region
          ARTIFACT_METADATA_PREFIX: metadata
          ARTIFACT_DOWNLOAD_BASE_URL: !Sub "https://${ArtifactBucket}.s3.${AWS::Region}.amazonaws.com"
          ARTIFACT_NAME_INDEX_TABLE: !Ref ArtifactNameIndexTable
          MODEL_RESULTS_BUCKET: !Ref ArtifactBucket
          MODEL_RESULTS_PREFIX: ratings
          HF_HOME: /tmp/hf-cache
          HUGGINGFACE_HUB_CACHE: /tmp/hf-cache

  ArtifactRetrieveFunction:
    Type: AWS::Serverless::Function
    Properties:
      CodeUri: ..
      Handler: backend/src/handlers/artifact_get/app.lambda_handler
      EphemeralStorage:
        Size: 10240
      Policies:
        - Statement:
            Effect: Allow
            Action:
              - s3:GetObject
              - s3:HeadObject
              - s3:ListBucket
            Resource: !Sub "${ArtifactBucket.Arn}/*"
        - Statement:
            Effect: Allow
            Action:
              - s3:ListBucket
            Resource: !GetAtt ArtifactBucket.Arn
        - Statement:
            Effect: Allow
            Action:
              - dynamodb:GetItem
              - dynamodb:Query
              - dynamodb:Scan
            Resource:
              - !Sub "arn:aws:dynamodb:${AWS::Region}:${AWS::AccountId}:table/${ArtifactNameIndexTable}"
      Events:
        RetrieveArtifact:
          Type: HttpApi
          Properties:
            ApiId: !Ref Api
            Method: GET
            Path: /artifacts/{artifact_type}/{id}
      Environment:
        Variables:
          ARTIFACT_STORAGE_BUCKET: !Ref ArtifactBucket
          ARTIFACT_STORAGE_PREFIX: artifacts
          ARTIFACT_STORAGE_REGION: !Ref AWS::Region
          ARTIFACT_METADATA_PREFIX: metadata
          ARTIFACT_NAME_INDEX_TABLE: !Ref ArtifactNameIndexTable
          HF_HOME: /tmp/hf-cache
          HUGGINGFACE_HUB_CACHE: /tmp/hf-cache
          LOG_LEVEL: "2"
          MODEL_RESULTS_BUCKET: !Ref ArtifactBucket
          MODEL_RESULTS_PREFIX: ratings
          HF_HOME: /tmp/hf-cache
          HUGGINGFACE_HUB_CACHE: /tmp/hf-cache

  ArtifactRegexSearchFunction:
    Type: AWS::Serverless::Function
    Properties:
      CodeUri: ..
      Handler: backend/src/handlers/artifact_regex/app.lambda_handler
      EphemeralStorage:
        Size: 10240
      Events:
        RegexSearch:
          Type: HttpApi
          Properties:
            ApiId: !Ref Api
            Method: POST
            Path: /artifact/byRegEx
      Policies:
        - Statement:
            Effect: Allow
            Action:
              - s3:GetObject
              - s3:HeadObject
            Resource: !Sub "${ArtifactBucket.Arn}/*"
        - Statement:
            Effect: Allow
            Action:
              - dynamodb:GetItem
              - dynamodb:Query
              - dynamodb:Scan
            Resource:
              - !Sub "arn:aws:dynamodb:${AWS::Region}:${AWS::AccountId}:table/${ArtifactNameIndexTable}"
      Environment:
        Variables:
          ARTIFACT_STORAGE_BUCKET: !Ref ArtifactBucket
          ARTIFACT_STORAGE_PREFIX: artifacts
          ARTIFACT_STORAGE_REGION: !Ref AWS::Region
          ARTIFACT_METADATA_PREFIX: metadata
          ARTIFACT_NAME_INDEX_TABLE: !Ref ArtifactNameIndexTable
          MODEL_RESULTS_BUCKET: !Ref ArtifactBucket
          MODEL_RESULTS_PREFIX: ratings
          HF_HOME: /tmp/hf-cache
          HUGGINGFACE_HUB_CACHE: /tmp/hf-cache
  ArtifactListFunction:
    Type: AWS::Serverless::Function
    Properties:
      CodeUri: ..
      Handler: backend/src/handlers/artifact_list/app.lambda_handler
      EphemeralStorage:
        Size: 10240
      Events:
        ListArtifacts:
          Type: HttpApi
          Properties:
            ApiId: !Ref Api
            Method: POST
            Path: /artifacts
      Policies:
        - Statement:
            Effect: Allow
            Action:
              - s3:GetObject
              - s3:HeadObject
            Resource: !Sub "${ArtifactBucket.Arn}/*"
        - Statement:
            Effect: Allow
            Action:
              - dynamodb:GetItem
              - dynamodb:Query
              - dynamodb:Scan
            Resource:
              - !Sub "arn:aws:dynamodb:${AWS::Region}:${AWS::AccountId}:table/${ArtifactNameIndexTable}"
      Environment:
        Variables:
          ARTIFACT_STORAGE_BUCKET: !Ref ArtifactBucket
          ARTIFACT_STORAGE_PREFIX: artifacts
          ARTIFACT_STORAGE_REGION: !Ref AWS::Region
          ARTIFACT_METADATA_PREFIX: metadata
          ARTIFACT_NAME_INDEX_TABLE: !Ref ArtifactNameIndexTable
          MODEL_RESULTS_BUCKET: !Ref ArtifactBucket
          MODEL_RESULTS_PREFIX: ratings
          HF_HOME: /tmp/hf-cache
          HUGGINGFACE_HUB_CACHE: /tmp/hf-cache
  ArtifactRateFunction:
    Type: AWS::Serverless::Function
    Properties:
      CodeUri: ..
      Handler: backend/src/handlers/artifact_rate/app.lambda_handler
      EphemeralStorage:
        Size: 10240
      Policies:
        - Statement:
            Effect: Allow
            Action:
              - s3:GetObject
              - s3:HeadObject
              - s3:ListBucket
            Resource: !Sub "${ArtifactBucket.Arn}/*"
        - Statement:
            Effect: Allow
            Action:
              - s3:ListBucket
            Resource: !GetAtt ArtifactBucket.Arn
      Events:
        GetArtifactRating:
          Type: HttpApi
          Properties:
            ApiId: !Ref Api
            Method: GET
            Path: /artifact/model/{id}/rate
      Environment:
        Variables:
          ARTIFACT_STORAGE_BUCKET: !Ref ArtifactBucket
          ARTIFACT_STORAGE_PREFIX: artifacts
          ARTIFACT_STORAGE_REGION: !Ref AWS::Region
          ARTIFACT_METADATA_PREFIX: metadata
          MODEL_RESULTS_BUCKET: !Ref ArtifactBucket
          MODEL_RESULTS_PREFIX: ratings

  ArtifactCostFunction:
    Type: AWS::Serverless::Function
    Properties:
      CodeUri: ..
      Handler: backend/src/handlers/artifact_cost/app.lambda_handler
      EphemeralStorage:
        Size: 10240
      Events:
        GetArtifactCost:
          Type: HttpApi
          Properties:
            ApiId: !Ref Api
            Method: GET
            Path: /artifact/{artifact_type}/{id}/cost
      Policies:
        - Statement:
            Effect: Allow
            Action:
              - s3:GetObject
              - s3:HeadObject
            Resource: !Sub "${ArtifactBucket.Arn}/*"
        - Statement:
            Effect: Allow
            Action:
              - s3:ListBucket
            Resource: !GetAtt ArtifactBucket.Arn
        - Statement:
            Effect: Allow
            Action:
              - dynamodb:GetItem
              - dynamodb:Query
            Resource:
              - !Sub "arn:aws:dynamodb:${AWS::Region}:${AWS::AccountId}:table/${ArtifactNameIndexTable}"
      Environment:
        Variables:
          ARTIFACT_STORAGE_BUCKET: !Ref ArtifactBucket
          ARTIFACT_STORAGE_PREFIX: artifacts
          ARTIFACT_STORAGE_REGION: !Ref AWS::Region
          ARTIFACT_METADATA_PREFIX: metadata
          ARTIFACT_NAME_INDEX_TABLE: !Ref ArtifactNameIndexTable
<<<<<<< HEAD
=======
          HF_HOME: /tmp/hf-cache
          HUGGINGFACE_HUB_CACHE: /tmp/hf-cache
          LOG_LEVEL: "2"
>>>>>>> 322761a7

  ArtifactMonitoringDashboard:
    Type: AWS::CloudWatch::Dashboard
    Properties:
      DashboardName: !Sub "${AWS::StackName}-artifact-monitoring"
      DashboardBody:
        !Sub
          - |
            {
              "widgets": [
                {
                  "type": "metric",
                  "x": 0,
                  "y": 0,
                  "width": 24,
                  "height": 6,
                  "properties": {
                    "metrics": [
                      [ "AWS/ApiGateway", "5XXError", "ApiId", "${ApiId}", { "stat": "Sum", "label": "5XX" } ],
                      [ ".", "4XXError", ".", ".", { "stat": "Sum", "label": "4XX" } ],
                      [ ".", "Count", ".", ".", { "stat": "Sum", "label": "Count" } ],
                      [ ".", "Latency", ".", ".", { "stat": "Average", "label": "Latency (ms)" } ]
                    ],
                    "region": "${AWS::Region}",
                    "title": "API Gateway Health",
                    "period": 300,
                    "stacked": false
                  }
                },
                {
                  "type": "metric",
                  "x": 0,
                  "y": 6,
                  "width": 12,
                  "height": 6,
                  "properties": {
                    "metrics": [
                      [ "AWS/Lambda", "Errors", "FunctionName", "${CreateFn}", { "label": "Create" } ],
                      [ ".", "Errors", "FunctionName", "${DownloadFn}", { "label": "Download" } ],
                      [ ".", "Errors", "FunctionName", "${RetrieveFn}", { "label": "Get" } ],
                      [ ".", "Errors", "FunctionName", "${UpdateFn}", { "label": "Update" } ],
                      [ ".", "Errors", "FunctionName", "${RegexFn}", { "label": "Regex" } ],
                      [ ".", "Errors", "FunctionName", "${ResetFn}", { "label": "Reset" } ]
                    ],
                    "region": "${AWS::Region}",
                    "title": "Lambda Errors",
                    "period": 300
                  }
                },
                {
                  "type": "metric",
                  "x": 12,
                  "y": 6,
                  "width": 12,
                  "height": 6,
                  "properties": {
                    "metrics": [
                      [ "AWS/Lambda", "Duration", "FunctionName", "${CreateFn}", { "label": "Create" } ],
                      [ ".", "Duration", "FunctionName", "${DownloadFn}", { "label": "Download" } ],
                      [ ".", "Duration", "FunctionName", "${RetrieveFn}", { "label": "Get" } ],
                      [ ".", "Duration", "FunctionName", "${UpdateFn}", { "label": "Update" } ],
                      [ ".", "Duration", "FunctionName", "${RegexFn}", { "label": "Regex" } ],
                      [ ".", "Duration", "FunctionName", "${ResetFn}", { "label": "Reset" } ]
                    ],
                    "region": "${AWS::Region}",
                    "title": "Lambda Duration (ms)",
                    "period": 300,
                    "stat": "Average"
                  }
                }
              ]
            }
          - {
              ApiId: !Ref Api,
              CreateFn: !Ref ArtifactCreateFunction,
              DownloadFn: !Ref ArtifactDownloadFunction,
              RetrieveFn: !Ref ArtifactRetrieveFunction,
              UpdateFn: !Ref ArtifactUpdateFunction,
              RegexFn: !Ref ArtifactRegexSearchFunction,
              ResetFn: !Ref ArtifactResetFunction
            }

  ArtifactUpdateFunction:
    Type: AWS::Serverless::Function
    Properties:
      CodeUri: ..
      Handler: backend/src/handlers/artifact_update/app.lambda_handler
      EphemeralStorage:
        Size: 10240
      Policies:
        - Statement:
            Effect: Allow
            Action:
              - s3:PutObject
              - s3:GetObject
              - s3:HeadObject
            Resource: !Sub "${ArtifactBucket.Arn}/*"
        - Statement:
            Effect: Allow
            Action:
              - s3:ListBucket
            Resource: !GetAtt ArtifactBucket.Arn
      Events:
        UpdateArtifact:
          Type: HttpApi
          Properties:
            ApiId: !Ref Api
            Method: PUT
            Path: /artifacts/{artifact_type}/{id}
      Environment:
        Variables:
          ARTIFACT_STORAGE_BUCKET: !Ref ArtifactBucket
          ARTIFACT_STORAGE_PREFIX: artifacts
          ARTIFACT_STORAGE_REGION: !Ref AWS::Region
          ARTIFACT_METADATA_PREFIX: metadata
          HF_HOME: /tmp/hf-cache
          HUGGINGFACE_HUB_CACHE: /tmp/hf-cache
  ArtifactDeleteFunction:
    Type: AWS::Serverless::Function
    Properties:
      CodeUri: ..
      Handler: backend/src/handlers/artifact_delete/app.lambda_handler
      EphemeralStorage:
        Size: 10240
      Events:
        DeleteArtifact:
          Type: HttpApi
          Properties:
            ApiId: !Ref Api
            Method: DELETE
            Path: /artifacts/{artifact_type}/{id}
      Policies:
        - Statement:
            Effect: Allow
            Action:
              - s3:DeleteObject
              - s3:GetObject
              - s3:HeadObject
            Resource: !Sub "${ArtifactBucket.Arn}/*"
        - Statement:
            Effect: Allow
            Action:
              - s3:ListBucket
            Resource: !GetAtt ArtifactBucket.Arn
        - Statement:
            Effect: Allow
            Action:
              - dynamodb:GetItem
              - dynamodb:DeleteItem
              - dynamodb:Query
            Resource:
              - !Sub "arn:aws:dynamodb:${AWS::Region}:${AWS::AccountId}:table/${ArtifactNameIndexTable}"
      Environment:
        Variables:
          ARTIFACT_STORAGE_BUCKET: !Ref ArtifactBucket
          ARTIFACT_STORAGE_PREFIX: artifacts
          ARTIFACT_STORAGE_REGION: !Ref AWS::Region
          ARTIFACT_METADATA_PREFIX: metadata
          ARTIFACT_NAME_INDEX_TABLE: !Ref ArtifactNameIndexTable
          MODEL_RESULTS_BUCKET: !Ref ArtifactBucket
          MODEL_RESULTS_PREFIX: ratings
  ArtifactResetFunction:
    Type: AWS::Serverless::Function
    Properties:
      CodeUri: ..
      Handler: backend/src/handlers/reset/app.lambda_handler
      EphemeralStorage:
        Size: 10240
      Policies:
        - Statement:
            Effect: Allow
            Action:
              - s3:DeleteObject
              - s3:ListBucket
              - s3:GetObject
            Resource:
              - !Sub "${ArtifactBucket.Arn}"
              - !Sub "${ArtifactBucket.Arn}/*"
        - Statement:
            Effect: Allow
            Action:
              - dynamodb:Scan
              - dynamodb:DeleteItem
              - dynamodb:BatchWriteItem
            Resource:
              - !Sub "arn:aws:dynamodb:${AWS::Region}:${AWS::AccountId}:table/${ArtifactNameIndexTable}"
      Events:
        ResetRegistry:
          Type: HttpApi
          Properties:
            ApiId: !Ref Api
            Method: DELETE
            Path: /reset
      Environment:
        Variables:
          ARTIFACT_STORAGE_BUCKET: !Ref ArtifactBucket
          ARTIFACT_STORAGE_PREFIX: artifacts
          ARTIFACT_STORAGE_REGION: !Ref AWS::Region
          ARTIFACT_METADATA_PREFIX: metadata
          ARTIFACT_NAME_INDEX_TABLE: !Ref ArtifactNameIndexTable
          HF_HOME: /tmp/hf-cache
          HUGGINGFACE_HUB_CACHE: /tmp/hf-cache

  PlannedTracksFunction:
    Type: AWS::Serverless::Function
    Properties:
      CodeUri: ..
      Handler: backend/src/handlers/tracks/app.lambda_handler
      EphemeralStorage:
        Size: 10240
      Events:
        GetPlannedTracks:
          Type: HttpApi
          Properties:
            ApiId: !Ref Api
            Method: GET
            Path: /tracks
      Environment:
        Variables:
          HF_HOME: /tmp/hf-cache
          HUGGINGFACE_HUB_CACHE: /tmp/hf-cache
          LOG_LEVEL: "2"

  AuthenticateFunction:
    Type: AWS::Serverless::Function
    Properties:
      CodeUri: ..
      Handler: backend/src/handlers/authenticate/app.lambda_handler
      EphemeralStorage:
        Size: 10240
      Events:
        AuthenticateUser:
          Type: HttpApi
          Properties:
            ApiId: !Ref Api
            Method: PUT
            Path: /authenticate
      Environment:
        Variables:
          HF_HOME: /tmp/hf-cache
          HUGGINGFACE_HUB_CACHE: /tmp/hf-cache
          LOG_LEVEL: "2"

  HealthFunction:
    Type: AWS::Serverless::Function
    Properties:
      CodeUri: src/handlers/health/
      Handler: app.lambda_handler
      Events:
        HealthCheck:
          Type: HttpApi
          Properties:
            ApiId: !Ref Api
            Method: GET
            Path: /health

Outputs:
  ApiUrl:
    Description: Base URL for testing
    Value: !Sub "https://${Api}.execute-api.${AWS::Region}.amazonaws.com"
  ArtifactBucketName:
    Description: S3 bucket storing uploaded artifacts
    Value: !Ref ArtifactBucket<|MERGE_RESOLUTION|>--- conflicted
+++ resolved
@@ -355,12 +355,9 @@
           ARTIFACT_STORAGE_REGION: !Ref AWS::Region
           ARTIFACT_METADATA_PREFIX: metadata
           ARTIFACT_NAME_INDEX_TABLE: !Ref ArtifactNameIndexTable
-<<<<<<< HEAD
-=======
           HF_HOME: /tmp/hf-cache
           HUGGINGFACE_HUB_CACHE: /tmp/hf-cache
           LOG_LEVEL: "2"
->>>>>>> 322761a7
 
   ArtifactMonitoringDashboard:
     Type: AWS::CloudWatch::Dashboard
