<<<<<<< HEAD
"""Git service client with rate-limited HTTP access to repository APIs."""

from __future__ import annotations

import logging
from typing import Any, Optional, Protocol, cast

import requests  # type: ignore[import]

from src.clients.base_client import BaseClient
from src.net.rate_limiter import RateLimiter

DEFAULT_MAX_CALLS = 5
DEFAULT_PERIOD_SECONDS = 1.0


class _SessionWithGet(Protocol):
    def get(self, url: str, timeout: int) -> Any: ...


class GitClient(BaseClient[Any]):
    """Generic adapter for interacting with Git repository hosts."""

    def __init__(
        self,
        *,
        rate_limiter: Optional[RateLimiter] = None,
        logger: Optional[logging.Logger] = None,
        session: Optional[_SessionWithGet] = None,
    ) -> None:
        limiter = rate_limiter or RateLimiter(
            max_calls=DEFAULT_MAX_CALLS,
            period_seconds=DEFAULT_PERIOD_SECONDS,
        )
        super().__init__(limiter, logger=logger)

        self._session: _SessionWithGet = cast(
            _SessionWithGet, session or requests.Session()
        )

    def get_repo_metadata(self, repo_url: str) -> dict[str, Any]:
        """Fetch repository metadata from supported hosts."""
        normalized = repo_url.strip().rstrip("/")
        if normalized.startswith("https://github.com/"):
            return self._execute_with_rate_limit(
                lambda: self._fetch_github_repo(normalized),
                name=f"github.repo({normalized})",
            )

        raise ValueError(f"Unsupported git repository host: {repo_url}")

    def list_repo_files(
        self,
        repo_url: str,
        *,
        branch: Optional[str] = None,
    ) -> list[str]:
        """Return the file paths for the repository's tree.

        Currently supports GitHub repositories using the git trees API.
        """

        normalized = repo_url.strip().rstrip("/")
        if normalized.startswith("https://github.com/"):
            return self._execute_with_rate_limit(
                lambda: self._fetch_github_tree(normalized, branch),
                name=f"github.tree({normalized})",
            )

        raise ValueError(f"Unsupported git repository host: {repo_url}")

    def list_repo_contributors(
        self,
        repo_url: str,
        *,
        per_page: int = 100,
    ) -> list[dict[str, Any]]:
        """Return a list of contributors for the repository.

        Each contributor dictionary contains at least ``login`` and
        ``contributions`` keys. Currently supports GitHub repositories.
        """

        normalized = repo_url.strip().rstrip("/")
        if normalized.startswith("https://github.com/"):
            return self._execute_with_rate_limit(
                lambda: self._fetch_github_contributors(normalized, per_page),
                name=f"github.contributors({normalized})",
            )

        raise ValueError(f"Unsupported git repository host: {repo_url}")

    def _fetch_github_repo(self, repo_url: str) -> dict[str, Any]:
        parts = repo_url.removeprefix("https://github.com/").split("/")
        if len(parts) < 2:
            raise ValueError(f"Invalid GitHub repository URL: {repo_url}")

        owner, repo = parts[0], parts[1]
        api_url = f"https://api.github.com/repos/{owner}/{repo}"

        response = self._session.get(api_url, timeout=10)
        if response.status_code != 200:
            raise RuntimeError(
                f"Failed to retrieve repo metadata: {response.status_code}"
            )

        return response.json()

    def _fetch_github_tree(
        self,
        repo_url: str,
        branch: Optional[str],
    ) -> list[str]:
        parts = repo_url.removeprefix("https://github.com/").split("/")
        if len(parts) < 2:
            raise ValueError(f"Invalid GitHub repository URL: {repo_url}")

        owner, repo = parts[0], parts[1]

        tree_branch = branch
        if tree_branch is None:
            metadata = self._fetch_github_repo(repo_url)
            tree_branch = metadata.get("default_branch") or "main"

        api_url = (
            "https://api.github.com/repos/"
            f"{owner}/{repo}/git/trees/{tree_branch}?recursive=1"
        )

        response = self._session.get(api_url, timeout=10)
        if response.status_code != 200:
            raise RuntimeError(
                f"Failed to retrieve repo tree: {response.status_code}"
            )

        body = response.json()
        tree = body.get("tree", [])
        paths: list[str] = []
        for entry in tree:
            if isinstance(entry, dict) and entry.get("type") == "blob":
                path = entry.get("path")
                if isinstance(path, str):
                    paths.append(path)
        return paths

    def _fetch_github_contributors(
        self,
        repo_url: str,
        per_page: int,
    ) -> list[dict[str, Any]]:
        parts = repo_url.removeprefix("https://github.com/").split("/")
        if len(parts) < 2:
            raise ValueError(f"Invalid GitHub repository URL: {repo_url}")

        owner, repo = parts[0], parts[1]
        per_page = max(1, min(per_page, 100))
        api_url = (
            "https://api.github.com/repos/"
            f"{owner}/{repo}/contributors?per_page={per_page}&anon=1"
        )

        response = self._session.get(api_url, timeout=10)
        if response.status_code != 200:
            raise RuntimeError(
                f"Failed to retrieve repo contributors: {response.status_code}"
            )

        payload = response.json()
        if not isinstance(payload, list):
            return []
        normalized: list[dict[str, Any]] = []
        for entry in payload:
            if isinstance(entry, dict):
                login = entry.get("login")
                contributions = entry.get("contributions")
                normalized.append(
                    {
                        "login": login,
                        "contributions": contributions,
                    }
                )
        return normalized
=======
"""Git service client with rate-limited HTTP access to repository APIs."""

from __future__ import annotations

import logging
from typing import Any, Optional, Protocol, cast

import requests  # type: ignore[import]

from src.clients.base_client import BaseClient
from src.net.rate_limiter import RateLimiter

DEFAULT_MAX_CALLS = 5
DEFAULT_PERIOD_SECONDS = 1.0


class _SessionWithGet(Protocol):
    def get(
        self,
        url: str,
        timeout: int,
        headers: Optional[dict[str, str]] = None,
    ) -> Any: ...

    def post(self, url: str, json: Any, timeout: int) -> Any: ...


class GitClient(BaseClient[Any]):
    """Generic adapter for interacting with Git repository hosts."""

    def __init__(
        self,
        *,
        rate_limiter: Optional[RateLimiter] = None,
        logger: Optional[logging.Logger] = None,
        session: Optional[_SessionWithGet] = None,
    ) -> None:
        limiter = rate_limiter or RateLimiter(
            max_calls=DEFAULT_MAX_CALLS,
            period_seconds=DEFAULT_PERIOD_SECONDS,
        )
        super().__init__(limiter, logger=logger)

        self._session: _SessionWithGet = cast(
            _SessionWithGet, session or requests.Session()
        )

    def get_repo_metadata(self, repo_url: str) -> dict[str, Any]:
        """Fetch repository metadata from supported hosts."""
        normalized = repo_url.strip().rstrip("/")
        if normalized.startswith("https://github.com/"):
            return self._execute_with_rate_limit(
                lambda: self._fetch_github_repo(normalized),
                name=f"github.repo({normalized})",
            )

        raise ValueError(f"Unsupported git repository host: {repo_url}")

    def list_repo_files(
        self,
        repo_url: str,
        *,
        branch: Optional[str] = None,
    ) -> list[str]:
        """Return the file paths for the repository's tree.

        Currently supports GitHub repositories using the git trees API.
        """

        normalized = repo_url.strip().rstrip("/")
        if normalized.startswith("https://github.com/"):
            return self._execute_with_rate_limit(
                lambda: self._fetch_github_tree(normalized, branch),
                name=f"github.tree({normalized})",
            )

        raise ValueError(f"Unsupported git repository host: {repo_url}")

    def list_repo_contributors(
        self,
        repo_url: str,
        *,
        per_page: int = 100,
    ) -> list[dict[str, Any]]:
        """Return a list of contributors for the repository.

        Each contributor dictionary contains at least ``login`` and
        ``contributions`` keys. Currently supports GitHub repositories.
        """

        normalized = repo_url.strip().rstrip("/")
        if normalized.startswith("https://github.com/"):
            return self._execute_with_rate_limit(
                lambda: self._fetch_github_contributors(normalized, per_page),
                name=f"github.contributors({normalized})",
            )

        raise ValueError(f"Unsupported git repository host: {repo_url}")

    def _fetch_github_repo(self, repo_url: str) -> dict[str, Any]:
        parts = repo_url.removeprefix("https://github.com/").split("/")
        if len(parts) < 2:
            raise ValueError(f"Invalid GitHub repository URL: {repo_url}")

        owner, repo = parts[0], parts[1]
        api_url = f"https://api.github.com/repos/{owner}/{repo}"

        response = self._session.get(api_url, timeout=10)
        if response.status_code != 200:
            raise RuntimeError(
                f"Failed to retrieve repo metadata: {response.status_code}"
            )

        return response.json()

    def _fetch_github_tree(
        self,
        repo_url: str,
        branch: Optional[str],
    ) -> list[str]:
        parts = repo_url.removeprefix("https://github.com/").split("/")
        if len(parts) < 2:
            raise ValueError(f"Invalid GitHub repository URL: {repo_url}")

        owner, repo = parts[0], parts[1]

        tree_branch = branch
        if tree_branch is None:
            metadata = self._fetch_github_repo(repo_url)
            tree_branch = metadata.get("default_branch") or "main"

        api_url = (
            "https://api.github.com/repos/"
            f"{owner}/{repo}/git/trees/{tree_branch}?recursive=1"
        )

        response = self._session.get(api_url, timeout=10)
        if response.status_code != 200:
            raise RuntimeError(
                f"Failed to retrieve repo tree: {response.status_code}"
            )

        body = response.json()
        tree = body.get("tree", [])
        paths: list[str] = []
        for entry in tree:
            if isinstance(entry, dict) and entry.get("type") == "blob":
                path = entry.get("path")
                if isinstance(path, str):
                    paths.append(path)
        return paths

    def _fetch_github_contributors(
        self,
        repo_url: str,
        per_page: int,
    ) -> list[dict[str, Any]]:
        parts = repo_url.removeprefix("https://github.com/").split("/")
        if len(parts) < 2:
            raise ValueError(f"Invalid GitHub repository URL: {repo_url}")

        owner, repo = parts[0], parts[1]
        per_page = max(1, min(per_page, 100))
        api_url = (
            "https://api.github.com/repos/"
            f"{owner}/{repo}/contributors?per_page={per_page}&anon=1"
        )

        response = self._session.get(api_url, timeout=10)
        if response.status_code != 200:
            raise RuntimeError(
                f"Failed to retrieve repo contributors: {response.status_code}"
            )

        payload = response.json()
        if not isinstance(payload, list):
            return []
        normalized: list[dict[str, Any]] = []
        for entry in payload:
            if isinstance(entry, dict):
                login = entry.get("login")
                contributions = entry.get("contributions")
                normalized.append(
                    {
                        "login": login,
                        "contributions": contributions,
                    }
                )
        return normalized

    def get_file_blame(
        self,
        repo_url: str,
        file_path: str,
        *,
        branch: Optional[str] = None,
    ) -> list[dict[str, Any]]:
        """Get blame information for a file using GitHub API.

        Returns a list of blame ranges, each containing commit SHA
        and line info.
        """
        normalized = repo_url.strip().rstrip("/")
        if normalized.startswith("https://github.com/"):
            return self._execute_with_rate_limit(
                lambda: self._fetch_github_blame(
                    normalized, file_path, branch
                ),
                name=f"github.blame({normalized}/{file_path})",
            )

        raise ValueError(f"Unsupported git repository host: {repo_url}")

    def get_commit_associated_pr(
        self,
        repo_url: str,
        commit_sha: str,
    ) -> Optional[dict[str, Any]]:
        """Get the PR associated with a specific commit SHA.

        Returns PR data if found, None otherwise.
        """
        normalized = repo_url.strip().rstrip("/")
        if normalized.startswith("https://github.com/"):
            return self._execute_with_rate_limit(
                lambda: self._fetch_github_commit_pr(normalized, commit_sha),
                name=f"github.commit_pr({commit_sha[:7]})",
            )

        raise ValueError(f"Unsupported git repository host: {repo_url}")

    def _fetch_github_blame(
        self,
        repo_url: str,
        file_path: str,
        branch: Optional[str],
    ) -> list[dict[str, Any]]:
        """Fetch blame data from GitHub GraphQL API."""
        parts = repo_url.removeprefix("https://github.com/").split("/")
        if len(parts) < 2:
            raise ValueError(f"Invalid GitHub repository URL: {repo_url}")

        owner, repo = parts[0], parts[1]
        if repo.endswith(".git"):
            repo = repo[:-4]

        blame_branch = branch
        if blame_branch is None:
            metadata = self._fetch_github_repo(repo_url)
            blame_branch = (
                metadata.get("default_branch") or "main"
            )

        # Use GitHub GraphQL API for blame
        graphql_url = "https://api.github.com/graphql"

        # GraphQL query for blame
        query = """
        query(
          $owner: String!,
          $repo: String!,
          $branch: String!,
          $path: String!
        ) {
          repository(owner: $owner, name: $repo) {
            ref: object(expression: $branch) {
              ... on Commit {
                blame(path: $path) {
                  ranges {
                    startingLine
                    endingLine
                    commit {
                      oid
                    }
                  }
                }
              }
            }
          }
        }
        """

        variables = {
            "owner": owner,
            "repo": repo,
            "branch": blame_branch,
            "path": file_path,
        }

        payload = {
            "query": query,
            "variables": variables,
        }

        response = self._session.post(
            graphql_url, json=payload, timeout=30
        )

        if response.status_code != 200:
            raise RuntimeError(
                f"Failed to retrieve blame for {file_path}: "
                f"{response.status_code}"
            )

        data = response.json()

        # Handle GraphQL errors
        if "errors" in data:
            errors = data.get("errors", [])
            if errors:
                error_msg = errors[0].get("message", "Unknown error")
                # File not found or path doesn't exist
                if (
                    "not found" in error_msg.lower()
                    or "does not exist" in error_msg.lower()
                ):
                    return []
                raise RuntimeError(
                    f"GraphQL error for {file_path}: {error_msg}"
                )

        # Extract blame ranges from GraphQL response
        try:
            ranges = (
                data.get("data", {})
                .get("repository", {})
                .get("ref", {})
                .get("blame", {})
                .get("ranges", [])
            )

            # Convert GraphQL format to match our expected format
            normalized_ranges = []
            for r in ranges:
                normalized_ranges.append({
                    "startingLine": r.get("startingLine"),
                    "endingLine": r.get("endingLine"),
                    "commit": {
                        "sha": r.get("commit", {}).get("oid"),
                    }
                })

            return normalized_ranges
        except (KeyError, AttributeError):
            return []

    def _fetch_github_commit_pr(
        self,
        repo_url: str,
        commit_sha: str,
    ) -> Optional[dict[str, Any]]:
        """Get PR associated with a commit."""
        parts = repo_url.removeprefix("https://github.com/").split("/")
        if len(parts) < 2:
            raise ValueError(f"Invalid GitHub repository URL: {repo_url}")

        owner, repo = parts[0], parts[1]
        if repo.endswith(".git"):
            repo = repo[:-4]

        # Use GitHub's commit PR search endpoint
        api_url = (
            f"https://api.github.com/repos/{owner}/{repo}/commits/"
            f"{commit_sha}/pulls"
        )

        response = self._session.get(
            api_url,
            timeout=10,
            headers={
                "Accept": "application/vnd.github.groot-preview+json"
            },
        )

        if response.status_code == 404:
            # Commit not found or no associated PR
            return None
        if response.status_code != 200:
            raise RuntimeError(
                f"Failed to get PR for commit {commit_sha}: "
                f"{response.status_code}"
            )

        prs = response.json()
        if not isinstance(prs, list) or len(prs) == 0:
            return None

        # Return the first (usually only) PR associated with this commit
        return prs[0]
>>>>>>> 71fd8ca8
<|MERGE_RESOLUTION|>--- conflicted
+++ resolved
@@ -1,7 +1,6 @@
-<<<<<<< HEAD
-"""Git service client with rate-limited HTTP access to repository APIs."""
+from __future__ import annotations
 
-from __future__ import annotations
+"""Git service client with rate limiting support."""
 
 import logging
 from typing import Any, Optional, Protocol, cast
@@ -50,47 +49,6 @@
 
         raise ValueError(f"Unsupported git repository host: {repo_url}")
 
-    def list_repo_files(
-        self,
-        repo_url: str,
-        *,
-        branch: Optional[str] = None,
-    ) -> list[str]:
-        """Return the file paths for the repository's tree.
-
-        Currently supports GitHub repositories using the git trees API.
-        """
-
-        normalized = repo_url.strip().rstrip("/")
-        if normalized.startswith("https://github.com/"):
-            return self._execute_with_rate_limit(
-                lambda: self._fetch_github_tree(normalized, branch),
-                name=f"github.tree({normalized})",
-            )
-
-        raise ValueError(f"Unsupported git repository host: {repo_url}")
-
-    def list_repo_contributors(
-        self,
-        repo_url: str,
-        *,
-        per_page: int = 100,
-    ) -> list[dict[str, Any]]:
-        """Return a list of contributors for the repository.
-
-        Each contributor dictionary contains at least ``login`` and
-        ``contributions`` keys. Currently supports GitHub repositories.
-        """
-
-        normalized = repo_url.strip().rstrip("/")
-        if normalized.startswith("https://github.com/"):
-            return self._execute_with_rate_limit(
-                lambda: self._fetch_github_contributors(normalized, per_page),
-                name=f"github.contributors({normalized})",
-            )
-
-        raise ValueError(f"Unsupported git repository host: {repo_url}")
-
     def _fetch_github_repo(self, repo_url: str) -> dict[str, Any]:
         parts = repo_url.removeprefix("https://github.com/").split("/")
         if len(parts) < 2:
@@ -105,470 +63,4 @@
                 f"Failed to retrieve repo metadata: {response.status_code}"
             )
 
-        return response.json()
-
-    def _fetch_github_tree(
-        self,
-        repo_url: str,
-        branch: Optional[str],
-    ) -> list[str]:
-        parts = repo_url.removeprefix("https://github.com/").split("/")
-        if len(parts) < 2:
-            raise ValueError(f"Invalid GitHub repository URL: {repo_url}")
-
-        owner, repo = parts[0], parts[1]
-
-        tree_branch = branch
-        if tree_branch is None:
-            metadata = self._fetch_github_repo(repo_url)
-            tree_branch = metadata.get("default_branch") or "main"
-
-        api_url = (
-            "https://api.github.com/repos/"
-            f"{owner}/{repo}/git/trees/{tree_branch}?recursive=1"
-        )
-
-        response = self._session.get(api_url, timeout=10)
-        if response.status_code != 200:
-            raise RuntimeError(
-                f"Failed to retrieve repo tree: {response.status_code}"
-            )
-
-        body = response.json()
-        tree = body.get("tree", [])
-        paths: list[str] = []
-        for entry in tree:
-            if isinstance(entry, dict) and entry.get("type") == "blob":
-                path = entry.get("path")
-                if isinstance(path, str):
-                    paths.append(path)
-        return paths
-
-    def _fetch_github_contributors(
-        self,
-        repo_url: str,
-        per_page: int,
-    ) -> list[dict[str, Any]]:
-        parts = repo_url.removeprefix("https://github.com/").split("/")
-        if len(parts) < 2:
-            raise ValueError(f"Invalid GitHub repository URL: {repo_url}")
-
-        owner, repo = parts[0], parts[1]
-        per_page = max(1, min(per_page, 100))
-        api_url = (
-            "https://api.github.com/repos/"
-            f"{owner}/{repo}/contributors?per_page={per_page}&anon=1"
-        )
-
-        response = self._session.get(api_url, timeout=10)
-        if response.status_code != 200:
-            raise RuntimeError(
-                f"Failed to retrieve repo contributors: {response.status_code}"
-            )
-
-        payload = response.json()
-        if not isinstance(payload, list):
-            return []
-        normalized: list[dict[str, Any]] = []
-        for entry in payload:
-            if isinstance(entry, dict):
-                login = entry.get("login")
-                contributions = entry.get("contributions")
-                normalized.append(
-                    {
-                        "login": login,
-                        "contributions": contributions,
-                    }
-                )
-        return normalized
-=======
-"""Git service client with rate-limited HTTP access to repository APIs."""
-
-from __future__ import annotations
-
-import logging
-from typing import Any, Optional, Protocol, cast
-
-import requests  # type: ignore[import]
-
-from src.clients.base_client import BaseClient
-from src.net.rate_limiter import RateLimiter
-
-DEFAULT_MAX_CALLS = 5
-DEFAULT_PERIOD_SECONDS = 1.0
-
-
-class _SessionWithGet(Protocol):
-    def get(
-        self,
-        url: str,
-        timeout: int,
-        headers: Optional[dict[str, str]] = None,
-    ) -> Any: ...
-
-    def post(self, url: str, json: Any, timeout: int) -> Any: ...
-
-
-class GitClient(BaseClient[Any]):
-    """Generic adapter for interacting with Git repository hosts."""
-
-    def __init__(
-        self,
-        *,
-        rate_limiter: Optional[RateLimiter] = None,
-        logger: Optional[logging.Logger] = None,
-        session: Optional[_SessionWithGet] = None,
-    ) -> None:
-        limiter = rate_limiter or RateLimiter(
-            max_calls=DEFAULT_MAX_CALLS,
-            period_seconds=DEFAULT_PERIOD_SECONDS,
-        )
-        super().__init__(limiter, logger=logger)
-
-        self._session: _SessionWithGet = cast(
-            _SessionWithGet, session or requests.Session()
-        )
-
-    def get_repo_metadata(self, repo_url: str) -> dict[str, Any]:
-        """Fetch repository metadata from supported hosts."""
-        normalized = repo_url.strip().rstrip("/")
-        if normalized.startswith("https://github.com/"):
-            return self._execute_with_rate_limit(
-                lambda: self._fetch_github_repo(normalized),
-                name=f"github.repo({normalized})",
-            )
-
-        raise ValueError(f"Unsupported git repository host: {repo_url}")
-
-    def list_repo_files(
-        self,
-        repo_url: str,
-        *,
-        branch: Optional[str] = None,
-    ) -> list[str]:
-        """Return the file paths for the repository's tree.
-
-        Currently supports GitHub repositories using the git trees API.
-        """
-
-        normalized = repo_url.strip().rstrip("/")
-        if normalized.startswith("https://github.com/"):
-            return self._execute_with_rate_limit(
-                lambda: self._fetch_github_tree(normalized, branch),
-                name=f"github.tree({normalized})",
-            )
-
-        raise ValueError(f"Unsupported git repository host: {repo_url}")
-
-    def list_repo_contributors(
-        self,
-        repo_url: str,
-        *,
-        per_page: int = 100,
-    ) -> list[dict[str, Any]]:
-        """Return a list of contributors for the repository.
-
-        Each contributor dictionary contains at least ``login`` and
-        ``contributions`` keys. Currently supports GitHub repositories.
-        """
-
-        normalized = repo_url.strip().rstrip("/")
-        if normalized.startswith("https://github.com/"):
-            return self._execute_with_rate_limit(
-                lambda: self._fetch_github_contributors(normalized, per_page),
-                name=f"github.contributors({normalized})",
-            )
-
-        raise ValueError(f"Unsupported git repository host: {repo_url}")
-
-    def _fetch_github_repo(self, repo_url: str) -> dict[str, Any]:
-        parts = repo_url.removeprefix("https://github.com/").split("/")
-        if len(parts) < 2:
-            raise ValueError(f"Invalid GitHub repository URL: {repo_url}")
-
-        owner, repo = parts[0], parts[1]
-        api_url = f"https://api.github.com/repos/{owner}/{repo}"
-
-        response = self._session.get(api_url, timeout=10)
-        if response.status_code != 200:
-            raise RuntimeError(
-                f"Failed to retrieve repo metadata: {response.status_code}"
-            )
-
-        return response.json()
-
-    def _fetch_github_tree(
-        self,
-        repo_url: str,
-        branch: Optional[str],
-    ) -> list[str]:
-        parts = repo_url.removeprefix("https://github.com/").split("/")
-        if len(parts) < 2:
-            raise ValueError(f"Invalid GitHub repository URL: {repo_url}")
-
-        owner, repo = parts[0], parts[1]
-
-        tree_branch = branch
-        if tree_branch is None:
-            metadata = self._fetch_github_repo(repo_url)
-            tree_branch = metadata.get("default_branch") or "main"
-
-        api_url = (
-            "https://api.github.com/repos/"
-            f"{owner}/{repo}/git/trees/{tree_branch}?recursive=1"
-        )
-
-        response = self._session.get(api_url, timeout=10)
-        if response.status_code != 200:
-            raise RuntimeError(
-                f"Failed to retrieve repo tree: {response.status_code}"
-            )
-
-        body = response.json()
-        tree = body.get("tree", [])
-        paths: list[str] = []
-        for entry in tree:
-            if isinstance(entry, dict) and entry.get("type") == "blob":
-                path = entry.get("path")
-                if isinstance(path, str):
-                    paths.append(path)
-        return paths
-
-    def _fetch_github_contributors(
-        self,
-        repo_url: str,
-        per_page: int,
-    ) -> list[dict[str, Any]]:
-        parts = repo_url.removeprefix("https://github.com/").split("/")
-        if len(parts) < 2:
-            raise ValueError(f"Invalid GitHub repository URL: {repo_url}")
-
-        owner, repo = parts[0], parts[1]
-        per_page = max(1, min(per_page, 100))
-        api_url = (
-            "https://api.github.com/repos/"
-            f"{owner}/{repo}/contributors?per_page={per_page}&anon=1"
-        )
-
-        response = self._session.get(api_url, timeout=10)
-        if response.status_code != 200:
-            raise RuntimeError(
-                f"Failed to retrieve repo contributors: {response.status_code}"
-            )
-
-        payload = response.json()
-        if not isinstance(payload, list):
-            return []
-        normalized: list[dict[str, Any]] = []
-        for entry in payload:
-            if isinstance(entry, dict):
-                login = entry.get("login")
-                contributions = entry.get("contributions")
-                normalized.append(
-                    {
-                        "login": login,
-                        "contributions": contributions,
-                    }
-                )
-        return normalized
-
-    def get_file_blame(
-        self,
-        repo_url: str,
-        file_path: str,
-        *,
-        branch: Optional[str] = None,
-    ) -> list[dict[str, Any]]:
-        """Get blame information for a file using GitHub API.
-
-        Returns a list of blame ranges, each containing commit SHA
-        and line info.
-        """
-        normalized = repo_url.strip().rstrip("/")
-        if normalized.startswith("https://github.com/"):
-            return self._execute_with_rate_limit(
-                lambda: self._fetch_github_blame(
-                    normalized, file_path, branch
-                ),
-                name=f"github.blame({normalized}/{file_path})",
-            )
-
-        raise ValueError(f"Unsupported git repository host: {repo_url}")
-
-    def get_commit_associated_pr(
-        self,
-        repo_url: str,
-        commit_sha: str,
-    ) -> Optional[dict[str, Any]]:
-        """Get the PR associated with a specific commit SHA.
-
-        Returns PR data if found, None otherwise.
-        """
-        normalized = repo_url.strip().rstrip("/")
-        if normalized.startswith("https://github.com/"):
-            return self._execute_with_rate_limit(
-                lambda: self._fetch_github_commit_pr(normalized, commit_sha),
-                name=f"github.commit_pr({commit_sha[:7]})",
-            )
-
-        raise ValueError(f"Unsupported git repository host: {repo_url}")
-
-    def _fetch_github_blame(
-        self,
-        repo_url: str,
-        file_path: str,
-        branch: Optional[str],
-    ) -> list[dict[str, Any]]:
-        """Fetch blame data from GitHub GraphQL API."""
-        parts = repo_url.removeprefix("https://github.com/").split("/")
-        if len(parts) < 2:
-            raise ValueError(f"Invalid GitHub repository URL: {repo_url}")
-
-        owner, repo = parts[0], parts[1]
-        if repo.endswith(".git"):
-            repo = repo[:-4]
-
-        blame_branch = branch
-        if blame_branch is None:
-            metadata = self._fetch_github_repo(repo_url)
-            blame_branch = (
-                metadata.get("default_branch") or "main"
-            )
-
-        # Use GitHub GraphQL API for blame
-        graphql_url = "https://api.github.com/graphql"
-
-        # GraphQL query for blame
-        query = """
-        query(
-          $owner: String!,
-          $repo: String!,
-          $branch: String!,
-          $path: String!
-        ) {
-          repository(owner: $owner, name: $repo) {
-            ref: object(expression: $branch) {
-              ... on Commit {
-                blame(path: $path) {
-                  ranges {
-                    startingLine
-                    endingLine
-                    commit {
-                      oid
-                    }
-                  }
-                }
-              }
-            }
-          }
-        }
-        """
-
-        variables = {
-            "owner": owner,
-            "repo": repo,
-            "branch": blame_branch,
-            "path": file_path,
-        }
-
-        payload = {
-            "query": query,
-            "variables": variables,
-        }
-
-        response = self._session.post(
-            graphql_url, json=payload, timeout=30
-        )
-
-        if response.status_code != 200:
-            raise RuntimeError(
-                f"Failed to retrieve blame for {file_path}: "
-                f"{response.status_code}"
-            )
-
-        data = response.json()
-
-        # Handle GraphQL errors
-        if "errors" in data:
-            errors = data.get("errors", [])
-            if errors:
-                error_msg = errors[0].get("message", "Unknown error")
-                # File not found or path doesn't exist
-                if (
-                    "not found" in error_msg.lower()
-                    or "does not exist" in error_msg.lower()
-                ):
-                    return []
-                raise RuntimeError(
-                    f"GraphQL error for {file_path}: {error_msg}"
-                )
-
-        # Extract blame ranges from GraphQL response
-        try:
-            ranges = (
-                data.get("data", {})
-                .get("repository", {})
-                .get("ref", {})
-                .get("blame", {})
-                .get("ranges", [])
-            )
-
-            # Convert GraphQL format to match our expected format
-            normalized_ranges = []
-            for r in ranges:
-                normalized_ranges.append({
-                    "startingLine": r.get("startingLine"),
-                    "endingLine": r.get("endingLine"),
-                    "commit": {
-                        "sha": r.get("commit", {}).get("oid"),
-                    }
-                })
-
-            return normalized_ranges
-        except (KeyError, AttributeError):
-            return []
-
-    def _fetch_github_commit_pr(
-        self,
-        repo_url: str,
-        commit_sha: str,
-    ) -> Optional[dict[str, Any]]:
-        """Get PR associated with a commit."""
-        parts = repo_url.removeprefix("https://github.com/").split("/")
-        if len(parts) < 2:
-            raise ValueError(f"Invalid GitHub repository URL: {repo_url}")
-
-        owner, repo = parts[0], parts[1]
-        if repo.endswith(".git"):
-            repo = repo[:-4]
-
-        # Use GitHub's commit PR search endpoint
-        api_url = (
-            f"https://api.github.com/repos/{owner}/{repo}/commits/"
-            f"{commit_sha}/pulls"
-        )
-
-        response = self._session.get(
-            api_url,
-            timeout=10,
-            headers={
-                "Accept": "application/vnd.github.groot-preview+json"
-            },
-        )
-
-        if response.status_code == 404:
-            # Commit not found or no associated PR
-            return None
-        if response.status_code != 200:
-            raise RuntimeError(
-                f"Failed to get PR for commit {commit_sha}: "
-                f"{response.status_code}"
-            )
-
-        prs = response.json()
-        if not isinstance(prs, list) or len(prs) == 0:
-            return None
-
-        # Return the first (usually only) PR associated with this commit
-        return prs[0]
->>>>>>> 71fd8ca8
+        return response.json()