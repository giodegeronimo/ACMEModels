<<<<<<< HEAD

"""CLI wiring that parses manifests and emits scored NDJSON records."""

from __future__ import annotations

import argparse
import sys
from pathlib import Path
from typing import Optional, Sequence

from .logging_config import configure_logging
from .metrics.net_score import NetScoreCalculator
from .metrics.registry import MetricDispatcher
from .parser import Parser
from .results import ResultsFormatter, to_ndjson_line


class CLIApp:
    """Command-line entry point for the ACME Models tool.

    The app currently wires the manifest parser to stdout for rapid iteration.
    Later phases will replace this with the full scoring pipeline.
    """

    def __init__(self, url_file: Path) -> None:
        self._url_file = url_file

    def run(self) -> int:
        # Parse manifest first so errors surface quickly.
        parser = Parser(self._url_file)
        parsed_urls = parser.parse()
        dispatcher = MetricDispatcher()
        metric_results = dispatcher.compute(parsed_urls)
        net_score_calculator = NetScoreCalculator()
        augmented_results = [
            net_score_calculator.with_net_score(results)
            for results in metric_results
        ]
        formatter = ResultsFormatter()
        formatted_records = formatter.format_records(
            parsed_urls,
            augmented_results,
        )
        for record in formatted_records:
            print(to_ndjson_line(record))

        return 0


def build_arg_parser() -> argparse.ArgumentParser:
    argument_parser = argparse.ArgumentParser(
        description=(
            "ACME Models CLI: Parse URL manifests "
            "into structured data."
        )
    )
    argument_parser.add_argument(
        "url_file",
        type=Path,
        help="Path to the newline-delimited URL manifest file.",
    )
    return argument_parser


def main(argv: Optional[Sequence[str]] = None) -> int:
    configure_logging()
    argument_parser = build_arg_parser()
    parsed_args = argument_parser.parse_args(argv)

    app = CLIApp(parsed_args.url_file)
    return app.run()


if __name__ == "__main__":
    sys.exit(main())
=======

"""CLI wiring that parses manifests and emits scored NDJSON records."""

from __future__ import annotations

import argparse
import json
import logging
import os
import sys
from pathlib import Path
from typing import Any, Dict, List, Mapping, Optional, Sequence

from .logging_config import configure_logging
from .metrics.net_score import NetScoreCalculator
from .metrics.registry import MetricDispatcher
from .parser import Parser
from .results import ResultsFormatter, to_ndjson_line


class CLIApp:
    """Command-line entry point for the ACME Models tool."""

    def __init__(self, url_file: Optional[Path] = None) -> None:
        self._url_file = Path(url_file) if url_file is not None else None

    def generate_results(
        self,
        url_records: Optional[Sequence[Dict[str, str]]] = None,
    ) -> List[Dict[str, Any]]:
        """Compute formatted metric results for the provided URL records."""
        if url_records is None:
            if self._url_file is None:
                raise ValueError(
                    "URL file path is required when records are not provided."
                )
            parser = Parser(self._url_file)
            url_records = parser.parse()

        normalized_records = [dict(record) for record in url_records]

        dispatcher = MetricDispatcher()
        metric_results = dispatcher.compute(normalized_records)

        net_score_calculator = NetScoreCalculator()
        augmented_results = [
            net_score_calculator.with_net_score(results)
            for results in metric_results
        ]

        formatter = ResultsFormatter()
        return formatter.format_records(
            normalized_records,
            augmented_results,
        )

    def run(self) -> int:
        """Execute the CLI workflow and emit NDJSON to stdout."""
        results = self.generate_results()
        for record in results:
            print(to_ndjson_line(record))
        return 0


def _extract_first_value(
    sources: Sequence[Mapping[str, Any]],
    candidate_keys: Sequence[str],
) -> Optional[str]:
    for source in sources:
        for key in candidate_keys:
            value = source.get(key)
            if isinstance(value, str) and value.strip():
                return value.strip()
    return None


def _normalize_record(source: Mapping[str, Any]) -> Dict[str, str]:
    mapping = {
        "hf_url": ("hf_url", "huggingface_url", "hfUrl", "model_url"),
        "ds_url": ("ds_url", "dataset_url", "datasetUrl"),
        "git_url": ("git_url", "github_url", "gitUrl", "githubUrl"),
    }

    sources: List[Mapping[str, Any]] = [source]
    record: Dict[str, str] = {}
    for target, candidates in mapping.items():
        value = _extract_first_value(sources, candidates)
        if value:
            record[target] = value
    return record


def _extract_records(event: Mapping[str, Any]) -> List[Dict[str, str]]:
    raw_records = event.get("records")
    records: List[Dict[str, str]] = []

    if isinstance(raw_records, Sequence) and not isinstance(
        raw_records,
        (str, bytes),
    ):
        for item in raw_records:
            if isinstance(item, Mapping):
                record = _normalize_record(item)
                if record.get("hf_url"):
                    records.append(record)

    if not records:
        record = _normalize_record(event)
        if record.get("hf_url"):
            records.append(record)

    return records


def _apply_runtime_configuration(event: Mapping[str, Any]) -> None:
    candidates: List[Mapping[str, Any]] = []
    tokens = event.get("tokens")
    if isinstance(tokens, Mapping):
        candidates.append(tokens)
    candidates.append(event)

    env_mapping = {
        "GITHUB_TOKEN": ("github_token", "githubToken"),
        "GEN_AI_STUDIO_API_KEY": (
            "gen_ai_studio_api_key",
            "genAiStudioApiKey",
        ),
        "HUGGINGFACE_HUB_TOKEN": (
            "hf_token",
            "huggingface_token",
            "huggingfaceHubToken",
        ),
        "LOG_LEVEL": ("log_level", "logLevel"),
        "LOG_FILE": ("log_file", "logFile"),
    }

    for env_key, keys in env_mapping.items():
        value = _extract_first_value(candidates, keys)
        if value:
            os.environ[env_key] = value

    os.environ.setdefault("LOG_FILE", "/tmp/acme_models_lambda.log")
    os.environ.setdefault("LOG_LEVEL", "1")


def handler(
    event: Optional[Mapping[str, Any]],
    context: Any,
) -> Dict[str, Any]:
    """AWS Lambda handler that scores model URLs and returns JSON results."""
    del context  # Unused Lambda metadata.
    raw_event = event or {}

    try:
        if not isinstance(raw_event, Mapping):
            raise ValueError("Event payload must be a JSON object.")

        event_payload = dict(raw_event)

        _apply_runtime_configuration(event_payload)
        configure_logging()

        records = _extract_records(event_payload)
        if not records:
            raise ValueError("At least one record with 'hf_url' is required.")

        if not os.environ.get("GITHUB_TOKEN"):
            raise ValueError(
                "github_token is required for GitHub metric access."
            )

        app = CLIApp()
        results = app.generate_results(records)

        response_payload = {"records": results}
        return {
            "statusCode": 200,
            "headers": {"Content-Type": "application/json"},
            "body": json.dumps(response_payload),
        }

    except ValueError as error:
        logging.getLogger(__name__).warning("Validation error: %s", error)
        return {
            "statusCode": 400,
            "headers": {"Content-Type": "application/json"},
            "body": json.dumps({"error": str(error)}),
        }
    except Exception as error:  # pragma: no cover - defensive guard
        logging.getLogger(__name__).exception(
            "Unhandled error during Lambda execution."
        )
        return {
            "statusCode": 500,
            "headers": {"Content-Type": "application/json"},
            "body": json.dumps({"error": str(error)}),
        }


def build_arg_parser() -> argparse.ArgumentParser:
    argument_parser = argparse.ArgumentParser(
        description=(
            "ACME Models CLI: Parse URL manifests "
            "into structured data."
        )
    )
    argument_parser.add_argument(
        "url_file",
        type=Path,
        help="Path to the newline-delimited URL manifest file.",
    )
    return argument_parser


def main(argv: Optional[Sequence[str]] = None) -> int:
    configure_logging()
    argument_parser = build_arg_parser()
    parsed_args = argument_parser.parse_args(argv)

    app = CLIApp(parsed_args.url_file)
    return app.run()


if __name__ == "__main__":
    sys.exit(main())
>>>>>>> 71fd8ca8
<|MERGE_RESOLUTION|>--- conflicted
+++ resolved
@@ -1,6 +1,4 @@
-<<<<<<< HEAD
 
-"""CLI wiring that parses manifests and emits scored NDJSON records."""
 
 from __future__ import annotations
 
@@ -73,231 +71,4 @@
 
 
 if __name__ == "__main__":
-    sys.exit(main())
-=======
-
-"""CLI wiring that parses manifests and emits scored NDJSON records."""
-
-from __future__ import annotations
-
-import argparse
-import json
-import logging
-import os
-import sys
-from pathlib import Path
-from typing import Any, Dict, List, Mapping, Optional, Sequence
-
-from .logging_config import configure_logging
-from .metrics.net_score import NetScoreCalculator
-from .metrics.registry import MetricDispatcher
-from .parser import Parser
-from .results import ResultsFormatter, to_ndjson_line
-
-
-class CLIApp:
-    """Command-line entry point for the ACME Models tool."""
-
-    def __init__(self, url_file: Optional[Path] = None) -> None:
-        self._url_file = Path(url_file) if url_file is not None else None
-
-    def generate_results(
-        self,
-        url_records: Optional[Sequence[Dict[str, str]]] = None,
-    ) -> List[Dict[str, Any]]:
-        """Compute formatted metric results for the provided URL records."""
-        if url_records is None:
-            if self._url_file is None:
-                raise ValueError(
-                    "URL file path is required when records are not provided."
-                )
-            parser = Parser(self._url_file)
-            url_records = parser.parse()
-
-        normalized_records = [dict(record) for record in url_records]
-
-        dispatcher = MetricDispatcher()
-        metric_results = dispatcher.compute(normalized_records)
-
-        net_score_calculator = NetScoreCalculator()
-        augmented_results = [
-            net_score_calculator.with_net_score(results)
-            for results in metric_results
-        ]
-
-        formatter = ResultsFormatter()
-        return formatter.format_records(
-            normalized_records,
-            augmented_results,
-        )
-
-    def run(self) -> int:
-        """Execute the CLI workflow and emit NDJSON to stdout."""
-        results = self.generate_results()
-        for record in results:
-            print(to_ndjson_line(record))
-        return 0
-
-
-def _extract_first_value(
-    sources: Sequence[Mapping[str, Any]],
-    candidate_keys: Sequence[str],
-) -> Optional[str]:
-    for source in sources:
-        for key in candidate_keys:
-            value = source.get(key)
-            if isinstance(value, str) and value.strip():
-                return value.strip()
-    return None
-
-
-def _normalize_record(source: Mapping[str, Any]) -> Dict[str, str]:
-    mapping = {
-        "hf_url": ("hf_url", "huggingface_url", "hfUrl", "model_url"),
-        "ds_url": ("ds_url", "dataset_url", "datasetUrl"),
-        "git_url": ("git_url", "github_url", "gitUrl", "githubUrl"),
-    }
-
-    sources: List[Mapping[str, Any]] = [source]
-    record: Dict[str, str] = {}
-    for target, candidates in mapping.items():
-        value = _extract_first_value(sources, candidates)
-        if value:
-            record[target] = value
-    return record
-
-
-def _extract_records(event: Mapping[str, Any]) -> List[Dict[str, str]]:
-    raw_records = event.get("records")
-    records: List[Dict[str, str]] = []
-
-    if isinstance(raw_records, Sequence) and not isinstance(
-        raw_records,
-        (str, bytes),
-    ):
-        for item in raw_records:
-            if isinstance(item, Mapping):
-                record = _normalize_record(item)
-                if record.get("hf_url"):
-                    records.append(record)
-
-    if not records:
-        record = _normalize_record(event)
-        if record.get("hf_url"):
-            records.append(record)
-
-    return records
-
-
-def _apply_runtime_configuration(event: Mapping[str, Any]) -> None:
-    candidates: List[Mapping[str, Any]] = []
-    tokens = event.get("tokens")
-    if isinstance(tokens, Mapping):
-        candidates.append(tokens)
-    candidates.append(event)
-
-    env_mapping = {
-        "GITHUB_TOKEN": ("github_token", "githubToken"),
-        "GEN_AI_STUDIO_API_KEY": (
-            "gen_ai_studio_api_key",
-            "genAiStudioApiKey",
-        ),
-        "HUGGINGFACE_HUB_TOKEN": (
-            "hf_token",
-            "huggingface_token",
-            "huggingfaceHubToken",
-        ),
-        "LOG_LEVEL": ("log_level", "logLevel"),
-        "LOG_FILE": ("log_file", "logFile"),
-    }
-
-    for env_key, keys in env_mapping.items():
-        value = _extract_first_value(candidates, keys)
-        if value:
-            os.environ[env_key] = value
-
-    os.environ.setdefault("LOG_FILE", "/tmp/acme_models_lambda.log")
-    os.environ.setdefault("LOG_LEVEL", "1")
-
-
-def handler(
-    event: Optional[Mapping[str, Any]],
-    context: Any,
-) -> Dict[str, Any]:
-    """AWS Lambda handler that scores model URLs and returns JSON results."""
-    del context  # Unused Lambda metadata.
-    raw_event = event or {}
-
-    try:
-        if not isinstance(raw_event, Mapping):
-            raise ValueError("Event payload must be a JSON object.")
-
-        event_payload = dict(raw_event)
-
-        _apply_runtime_configuration(event_payload)
-        configure_logging()
-
-        records = _extract_records(event_payload)
-        if not records:
-            raise ValueError("At least one record with 'hf_url' is required.")
-
-        if not os.environ.get("GITHUB_TOKEN"):
-            raise ValueError(
-                "github_token is required for GitHub metric access."
-            )
-
-        app = CLIApp()
-        results = app.generate_results(records)
-
-        response_payload = {"records": results}
-        return {
-            "statusCode": 200,
-            "headers": {"Content-Type": "application/json"},
-            "body": json.dumps(response_payload),
-        }
-
-    except ValueError as error:
-        logging.getLogger(__name__).warning("Validation error: %s", error)
-        return {
-            "statusCode": 400,
-            "headers": {"Content-Type": "application/json"},
-            "body": json.dumps({"error": str(error)}),
-        }
-    except Exception as error:  # pragma: no cover - defensive guard
-        logging.getLogger(__name__).exception(
-            "Unhandled error during Lambda execution."
-        )
-        return {
-            "statusCode": 500,
-            "headers": {"Content-Type": "application/json"},
-            "body": json.dumps({"error": str(error)}),
-        }
-
-
-def build_arg_parser() -> argparse.ArgumentParser:
-    argument_parser = argparse.ArgumentParser(
-        description=(
-            "ACME Models CLI: Parse URL manifests "
-            "into structured data."
-        )
-    )
-    argument_parser.add_argument(
-        "url_file",
-        type=Path,
-        help="Path to the newline-delimited URL manifest file.",
-    )
-    return argument_parser
-
-
-def main(argv: Optional[Sequence[str]] = None) -> int:
-    configure_logging()
-    argument_parser = build_arg_parser()
-    parsed_args = argument_parser.parse_args(argv)
-
-    app = CLIApp(parsed_args.url_file)
-    return app.run()
-
-
-if __name__ == "__main__":
-    sys.exit(main())
->>>>>>> 71fd8ca8
+    sys.exit(main())