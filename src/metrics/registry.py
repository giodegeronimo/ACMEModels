<<<<<<< HEAD
"""Dispatcher that evaluates metrics for URL records."""

from __future__ import annotations

from concurrent.futures import Future, ThreadPoolExecutor
from typing import Dict, Iterable, List, Optional, Sequence

from src.metrics.base import Metric
from src.metrics.bus_factor import BusFactorMetric
from src.metrics.code_quality import CodeQualityMetric
from src.metrics.dataset_and_code import DatasetAndCodeMetric
from src.metrics.dataset_quality import DatasetQualityMetric
from src.metrics.license import LicenseMetric
from src.metrics.metric_result import MetricResult
from src.metrics.performance import PerformanceMetric
from src.metrics.ramp_up import RampUpMetric
from src.metrics.reproducibility import ReproducibilityMetric
from src.metrics.size import SizeMetric


class MetricDispatcher:
    """Evaluate registered metrics for a sequence of URL records."""

    def __init__(self, metrics: Optional[Iterable[Metric]] = None) -> None:
        if metrics is None:
            metrics = default_metrics()
        self._metrics: List[Metric] = list(metrics)

    @property
    def metrics(self) -> Sequence[Metric]:
        return tuple(self._metrics)

    def compute(
        self, url_records: Sequence[Dict[str, str]]
    ) -> List[List[MetricResult]]:
        return [self._compute_for_record(record) for record in url_records]

    def _compute_for_record(
        self, url_record: Dict[str, str]
    ) -> List[MetricResult]:
        with ThreadPoolExecutor(
            max_workers=len(self._metrics) or 1
        ) as executor:
            futures: List[Future[MetricResult]] = [
                executor.submit(
                    self._execute_metric,
                    metric,
                    url_record,
                )
                for metric in self._metrics
            ]
        return [future.result() for future in futures]

    def _execute_metric(
        self, metric: Metric, url_record: Dict[str, str]
    ) -> MetricResult:
        from time import perf_counter

        start = perf_counter()
        try:
            value = metric.compute(url_record)
            error: Optional[str] = None
        except Exception as exc:  # pragma: no cover - defensive guard
            value = None
            error = str(exc)
        latency_ms = int((perf_counter() - start) * 1000)
        return MetricResult(
            metric=metric.name,
            key=metric.key,
            value=value,
            latency_ms=latency_ms,
            error=error,
        )


def default_metrics() -> List[Metric]:
    return [
        RampUpMetric(),
        BusFactorMetric(),
        LicenseMetric(),
        SizeMetric(),
        DatasetAndCodeMetric(),
        DatasetQualityMetric(),
        CodeQualityMetric(),
        ReproducibilityMetric(),
        PerformanceMetric(),
    ]
=======
"""Dispatcher that evaluates metrics for URL records."""

from __future__ import annotations

from concurrent.futures import Future, ThreadPoolExecutor
from typing import Dict, Iterable, List, Optional, Sequence

from src.metrics.base import Metric
from src.metrics.bus_factor import BusFactorMetric
from src.metrics.code_quality import CodeQualityMetric
from src.metrics.dataset_and_code import DatasetAndCodeMetric
from src.metrics.dataset_quality import DatasetQualityMetric
from src.metrics.license import LicenseMetric
from src.metrics.metric_result import MetricResult
from src.metrics.performance import PerformanceMetric
from src.metrics.ramp_up import RampUpMetric
from src.metrics.size import SizeMetric
from src.metrics.tree_score import TreeScoreMetric


class MetricDispatcher:
    """Evaluate registered metrics for a sequence of URL records."""

    def __init__(self, metrics: Optional[Iterable[Metric]] = None) -> None:
        if metrics is None:
            metrics = default_metrics()
        self._metrics: List[Metric] = list(metrics)

    @property
    def metrics(self) -> Sequence[Metric]:
        return tuple(self._metrics)

    def compute(
        self, url_records: Sequence[Dict[str, str]]
    ) -> List[List[MetricResult]]:
        return [self._compute_for_record(record) for record in url_records]

    def _compute_for_record(
        self, url_record: Dict[str, str]
    ) -> List[MetricResult]:
        with ThreadPoolExecutor(
            max_workers=len(self._metrics) or 1
        ) as executor:
            futures: List[Future[MetricResult]] = [
                executor.submit(
                    self._execute_metric,
                    metric,
                    url_record,
                )
                for metric in self._metrics
            ]
        return [future.result() for future in futures]

    def _execute_metric(
        self, metric: Metric, url_record: Dict[str, str]
    ) -> MetricResult:
        from time import perf_counter

        start = perf_counter()
        try:
            value = metric.compute(url_record)
            error: Optional[str] = None
        except Exception as exc:  # pragma: no cover - defensive guard
            value = None
            error = str(exc)
        latency_ms = int((perf_counter() - start) * 1000)
        return MetricResult(
            metric=metric.name,
            key=metric.key,
            value=value,
            latency_ms=latency_ms,
            error=error,
        )


def default_metrics() -> List[Metric]:
    return [
        RampUpMetric(),
        BusFactorMetric(),
        LicenseMetric(),
        SizeMetric(),
        DatasetAndCodeMetric(),
        DatasetQualityMetric(),
        CodeQualityMetric(),
        PerformanceMetric(),
        TreeScoreMetric(),
    ]
>>>>>>> 4480addc
<|MERGE_RESOLUTION|>--- conflicted
+++ resolved
@@ -1,4 +1,3 @@
-<<<<<<< HEAD
 """Dispatcher that evaluates metrics for URL records."""
 
 from __future__ import annotations
@@ -17,6 +16,8 @@
 from src.metrics.ramp_up import RampUpMetric
 from src.metrics.reproducibility import ReproducibilityMetric
 from src.metrics.size import SizeMetric
+from src.metrics.tree_score import TreeScoreMetric
+
 
 
 class MetricDispatcher:
@@ -86,7 +87,6 @@
         ReproducibilityMetric(),
         PerformanceMetric(),
     ]
-=======
 """Dispatcher that evaluates metrics for URL records."""
 
 from __future__ import annotations
@@ -173,5 +173,4 @@
         CodeQualityMetric(),
         PerformanceMetric(),
         TreeScoreMetric(),
-    ]
->>>>>>> 4480addc
+    ]