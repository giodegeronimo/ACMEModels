--- conflicted
+++ resolved
@@ -14,11 +14,8 @@
 from src.metrics.metric_result import MetricResult
 from src.metrics.performance import PerformanceMetric
 from src.metrics.ramp_up import RampUpMetric
-<<<<<<< HEAD
-=======
 from src.metrics.reproducibility import ReproducibilityMetric
 from src.metrics.reviewedness import ReviewednessMetric
->>>>>>> 142a12b5
 from src.metrics.size import SizeMetric
 from src.metrics.tree_score import TreeScoreMetric
 
@@ -87,11 +84,8 @@
         DatasetAndCodeMetric(),
         DatasetQualityMetric(),
         CodeQualityMetric(),
-<<<<<<< HEAD
-=======
         ReproducibilityMetric(),
         ReviewednessMetric(),
->>>>>>> 142a12b5
         PerformanceMetric(),
         TreeScoreMetric(),
     ]