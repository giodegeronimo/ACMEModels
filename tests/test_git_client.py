from __future__ import annotations

from typing import Any, Dict

import pytest

from src.clients.git_client import GitClient
from src.net.rate_limiter import RateLimiter


class DummyLimiter(RateLimiter):
    def __init__(self) -> None:
        super().__init__(max_calls=1, period_seconds=1.0)
        self.calls = 0

    def acquire(self) -> None:  # type: ignore[override]
        self.calls += 1


class DummyResponse:
    def __init__(self, status_code: int, payload: Dict[str, Any]) -> None:
        self.status_code = status_code
        self._payload = payload

    def json(self) -> Dict[str, Any]:
        return self._payload


class DummySession:
    def __init__(self, response: DummyResponse) -> None:
        self._response = response
        self.calls: list[tuple[str, int]] = []

<<<<<<< HEAD
    def get(self, url: str, timeout: int) -> DummyResponse:
        self.calls.append((url, timeout))
        return self._response

=======
    def get(
        self,
        url: str,
        timeout: int,
        headers: dict[str, str] | None = None,
    ) -> DummyResponse:
        self.calls.append((url, timeout))
        return self._response

    def post(
        self,
        url: str,
        json: Any,
        timeout: int,
        headers: dict[str, str] | None = None,
    ) -> DummyResponse:
        return self._response


class SequenceSession:
    def __init__(self, responses: List[DummyResponse]) -> None:
        self._responses = list(responses)
        self.calls: list[tuple[str, int]] = []

    def get(
        self,
        url: str,
        timeout: int,
        headers: dict[str, str] | None = None,
    ) -> DummyResponse:
        self.calls.append((url, timeout))
        if not self._responses:
            raise RuntimeError("No more responses configured")
        return self._responses.pop(0)

    def post(
        self,
        url: str,
        json: Any,
        timeout: int,
        headers: dict[str, str] | None = None,
    ) -> DummyResponse:
        if not self._responses:
            raise RuntimeError("No more responses configured")
        return self._responses.pop(0)

>>>>>>> 142a12b5

def test_git_client_fetches_github_metadata() -> None:
    response = DummyResponse(200, {"full_name": "user/repo"})
    session = DummySession(response)
    limiter = DummyLimiter()
    client = GitClient(rate_limiter=limiter, session=session)

    metadata = client.get_repo_metadata("https://github.com/user/repo")

    assert metadata == {"full_name": "user/repo"}
    assert limiter.calls == 1
    assert session.calls == [
        ("https://api.github.com/repos/user/repo", 10)
    ]


def test_git_client_rejects_unsupported_host() -> None:
    client = GitClient(rate_limiter=DummyLimiter())

    with pytest.raises(ValueError):
        client.get_repo_metadata("https://gitlab.com/user/repo")


def test_git_client_handles_github_failure() -> None:
    response = DummyResponse(404, {})
    session = DummySession(response)
    client = GitClient(rate_limiter=DummyLimiter(), session=session)

    with pytest.raises(RuntimeError):
        client.get_repo_metadata("https://github.com/user/repo")<|MERGE_RESOLUTION|>--- conflicted
+++ resolved
@@ -31,12 +31,6 @@
         self._response = response
         self.calls: list[tuple[str, int]] = []
 
-<<<<<<< HEAD
-    def get(self, url: str, timeout: int) -> DummyResponse:
-        self.calls.append((url, timeout))
-        return self._response
-
-=======
     def get(
         self,
         url: str,
@@ -83,7 +77,6 @@
             raise RuntimeError("No more responses configured")
         return self._responses.pop(0)
 
->>>>>>> 142a12b5
 
 def test_git_client_fetches_github_metadata() -> None:
     response = DummyResponse(200, {"full_name": "user/repo"})
