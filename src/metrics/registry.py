<<<<<<< HEAD
"""Dispatcher that evaluates metrics for URL records."""

from __future__ import annotations

from concurrent.futures import Future, ThreadPoolExecutor
from typing import Dict, Iterable, List, Optional, Sequence

from src.metrics.base import Metric
from src.metrics.bus_factor import BusFactorMetric
from src.metrics.code_quality import CodeQualityMetric
from src.metrics.dataset_and_code import DatasetAndCodeMetric
from src.metrics.dataset_quality import DatasetQualityMetric
from src.metrics.license import LicenseMetric
from src.metrics.metric_result import MetricResult
from src.metrics.performance import PerformanceMetric
from src.metrics.ramp_up import RampUpMetric
from src.metrics.size import SizeMetric


class MetricDispatcher:
    """Evaluate registered metrics for a sequence of URL records."""

    def __init__(self, metrics: Optional[Iterable[Metric]] = None) -> None:
        if metrics is None:
            metrics = default_metrics()
        self._metrics: List[Metric] = list(metrics)

    @property
    def metrics(self) -> Sequence[Metric]:
        return tuple(self._metrics)

    def compute(
        self, url_records: Sequence[Dict[str, str]]
    ) -> List[List[MetricResult]]:
        return [self._compute_for_record(record) for record in url_records]

    def _compute_for_record(
        self, url_record: Dict[str, str]
    ) -> List[MetricResult]:
        with ThreadPoolExecutor(
            max_workers=len(self._metrics) or 1
        ) as executor:
            futures: List[Future[MetricResult]] = [
                executor.submit(
                    self._execute_metric,
                    metric,
                    url_record,
                )
                for metric in self._metrics
            ]
        return [future.result() for future in futures]

    def _execute_metric(
        self, metric: Metric, url_record: Dict[str, str]
    ) -> MetricResult:
        from time import perf_counter

        start = perf_counter()
        try:
            value = metric.compute(url_record)
            error: Optional[str] = None
        except Exception as exc:  # pragma: no cover - defensive guard
            value = None
            error = str(exc)
        latency_ms = int((perf_counter() - start) * 1000)
        return MetricResult(
            metric=metric.name,
            key=metric.key,
            value=value,
            latency_ms=latency_ms,
            error=error,
        )


def default_metrics() -> List[Metric]:
    return [
        RampUpMetric(),
        BusFactorMetric(),
        LicenseMetric(),
        SizeMetric(),
        DatasetAndCodeMetric(),
        DatasetQualityMetric(),
        CodeQualityMetric(),
        PerformanceMetric(),
    ]
=======
"""Dispatcher that evaluates metrics for URL records."""

from __future__ import annotations

from concurrent.futures import Future, ThreadPoolExecutor
from typing import Dict, Iterable, List, Optional, Sequence

from src.metrics.base import Metric
from src.metrics.bus_factor import BusFactorMetric
from src.metrics.code_quality import CodeQualityMetric
from src.metrics.dataset_and_code import DatasetAndCodeMetric
from src.metrics.dataset_quality import DatasetQualityMetric
from src.metrics.license import LicenseMetric
from src.metrics.metric_result import MetricResult
from src.metrics.performance import PerformanceMetric
from src.metrics.ramp_up import RampUpMetric
from src.metrics.reproducibility import ReproducibilityMetric
from src.metrics.size import SizeMetric
from src.metrics.tree_score import TreeScoreMetric


class MetricDispatcher:
    """Evaluate registered metrics for a sequence of URL records."""

    def __init__(self, metrics: Optional[Iterable[Metric]] = None) -> None:
        if metrics is None:
            metrics = default_metrics()
        self._metrics: List[Metric] = list(metrics)

    @property
    def metrics(self) -> Sequence[Metric]:
        return tuple(self._metrics)

    def compute(
        self, url_records: Sequence[Dict[str, str]]
    ) -> List[List[MetricResult]]:
        return [self._compute_for_record(record) for record in url_records]

    def _compute_for_record(
        self, url_record: Dict[str, str]
    ) -> List[MetricResult]:
        with ThreadPoolExecutor(
            max_workers=len(self._metrics) or 1
        ) as executor:
            futures: List[Future[MetricResult]] = [
                executor.submit(
                    self._execute_metric,
                    metric,
                    url_record,
                )
                for metric in self._metrics
            ]
        return [future.result() for future in futures]

    def _execute_metric(
        self, metric: Metric, url_record: Dict[str, str]
    ) -> MetricResult:
        from time import perf_counter

        start = perf_counter()
        try:
            value = metric.compute(url_record)
            error: Optional[str] = None
        except Exception as exc:  # pragma: no cover - defensive guard
            value = None
            error = str(exc)
        latency_ms = int((perf_counter() - start) * 1000)
        return MetricResult(
            metric=metric.name,
            key=metric.key,
            value=value,
            latency_ms=latency_ms,
            error=error,
        )


def default_metrics() -> List[Metric]:
    return [
        RampUpMetric(),
        BusFactorMetric(),
        LicenseMetric(),
        SizeMetric(),
        DatasetAndCodeMetric(),
        DatasetQualityMetric(),
        CodeQualityMetric(),
        ReproducibilityMetric(),
        PerformanceMetric(),
        TreeScoreMetric(),
    ]
>>>>>>> 71fd8ca8
<|MERGE_RESOLUTION|>--- conflicted
+++ resolved
@@ -1,7 +1,6 @@
-<<<<<<< HEAD
+from __future__ import annotations
+
 """Dispatcher that evaluates metrics for URL records."""
-
-from __future__ import annotations
 
 from concurrent.futures import Future, ThreadPoolExecutor
 from typing import Dict, Iterable, List, Optional, Sequence
@@ -15,93 +14,6 @@
 from src.metrics.metric_result import MetricResult
 from src.metrics.performance import PerformanceMetric
 from src.metrics.ramp_up import RampUpMetric
-from src.metrics.size import SizeMetric
-
-
-class MetricDispatcher:
-    """Evaluate registered metrics for a sequence of URL records."""
-
-    def __init__(self, metrics: Optional[Iterable[Metric]] = None) -> None:
-        if metrics is None:
-            metrics = default_metrics()
-        self._metrics: List[Metric] = list(metrics)
-
-    @property
-    def metrics(self) -> Sequence[Metric]:
-        return tuple(self._metrics)
-
-    def compute(
-        self, url_records: Sequence[Dict[str, str]]
-    ) -> List[List[MetricResult]]:
-        return [self._compute_for_record(record) for record in url_records]
-
-    def _compute_for_record(
-        self, url_record: Dict[str, str]
-    ) -> List[MetricResult]:
-        with ThreadPoolExecutor(
-            max_workers=len(self._metrics) or 1
-        ) as executor:
-            futures: List[Future[MetricResult]] = [
-                executor.submit(
-                    self._execute_metric,
-                    metric,
-                    url_record,
-                )
-                for metric in self._metrics
-            ]
-        return [future.result() for future in futures]
-
-    def _execute_metric(
-        self, metric: Metric, url_record: Dict[str, str]
-    ) -> MetricResult:
-        from time import perf_counter
-
-        start = perf_counter()
-        try:
-            value = metric.compute(url_record)
-            error: Optional[str] = None
-        except Exception as exc:  # pragma: no cover - defensive guard
-            value = None
-            error = str(exc)
-        latency_ms = int((perf_counter() - start) * 1000)
-        return MetricResult(
-            metric=metric.name,
-            key=metric.key,
-            value=value,
-            latency_ms=latency_ms,
-            error=error,
-        )
-
-
-def default_metrics() -> List[Metric]:
-    return [
-        RampUpMetric(),
-        BusFactorMetric(),
-        LicenseMetric(),
-        SizeMetric(),
-        DatasetAndCodeMetric(),
-        DatasetQualityMetric(),
-        CodeQualityMetric(),
-        PerformanceMetric(),
-    ]
-=======
-"""Dispatcher that evaluates metrics for URL records."""
-
-from __future__ import annotations
-
-from concurrent.futures import Future, ThreadPoolExecutor
-from typing import Dict, Iterable, List, Optional, Sequence
-
-from src.metrics.base import Metric
-from src.metrics.bus_factor import BusFactorMetric
-from src.metrics.code_quality import CodeQualityMetric
-from src.metrics.dataset_and_code import DatasetAndCodeMetric
-from src.metrics.dataset_quality import DatasetQualityMetric
-from src.metrics.license import LicenseMetric
-from src.metrics.metric_result import MetricResult
-from src.metrics.performance import PerformanceMetric
-from src.metrics.ramp_up import RampUpMetric
-from src.metrics.reproducibility import ReproducibilityMetric
 from src.metrics.size import SizeMetric
 from src.metrics.tree_score import TreeScoreMetric
 
@@ -170,8 +82,6 @@
         DatasetAndCodeMetric(),
         DatasetQualityMetric(),
         CodeQualityMetric(),
-        ReproducibilityMetric(),
         PerformanceMetric(),
         TreeScoreMetric(),
-    ]
->>>>>>> 71fd8ca8
+    ]