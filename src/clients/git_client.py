from __future__ import annotations

"""Git service client with rate limiting support."""

import logging
import os
from typing import Any, Optional, Protocol, cast

import requests  # type: ignore[import]

from src.clients.base_client import BaseClient
from src.net.rate_limiter import RateLimiter

DEFAULT_MAX_CALLS = 5
DEFAULT_PERIOD_SECONDS = 1.0


class _SessionWithGet(Protocol):
<<<<<<< HEAD
    def get(self, url: str, timeout: int) -> Any: ...
=======
    def get(
        self,
        url: str,
        timeout: int,
        headers: Optional[dict[str, str]] = None,
    ) -> Any: ...

    def post(
        self,
        url: str,
        json: Any,
        timeout: int,
        headers: Optional[dict[str, str]] = None,
    ) -> Any: ...
>>>>>>> 142a12b5


class GitClient(BaseClient[Any]):
    """Generic adapter for interacting with Git repository hosts."""

    def __init__(
        self,
        *,
        rate_limiter: Optional[RateLimiter] = None,
        logger: Optional[logging.Logger] = None,
        session: Optional[_SessionWithGet] = None,
    ) -> None:
        limiter = rate_limiter or RateLimiter(
            max_calls=DEFAULT_MAX_CALLS,
            period_seconds=DEFAULT_PERIOD_SECONDS,
        )
        super().__init__(limiter, logger=logger)

        self._session: _SessionWithGet = cast(
            _SessionWithGet, session or requests.Session()
        )

    def get_repo_metadata(self, repo_url: str) -> dict[str, Any]:
        """Fetch repository metadata from supported hosts."""
        normalized = repo_url.strip().rstrip("/")
        if normalized.startswith("https://github.com/"):
            headers = self._auth_headers()
            return self._execute_with_rate_limit(
                lambda: self._fetch_github_repo(normalized, headers=headers),
                name=f"github.repo({normalized})",
            )

        raise ValueError(f"Unsupported git repository host: {repo_url}")

<<<<<<< HEAD
    def _fetch_github_repo(self, repo_url: str) -> dict[str, Any]:
=======
    def list_repo_files(
        self,
        repo_url: str,
        *,
        branch: Optional[str] = None,
    ) -> list[str]:
        """Return the file paths for the repository's tree.

        Currently supports GitHub repositories using the git trees API.
        """

        normalized = repo_url.strip().rstrip("/")
        if normalized.startswith("https://github.com/"):
            headers = self._auth_headers()
            return self._execute_with_rate_limit(
                lambda: self._fetch_github_tree(
                    normalized, branch, headers=headers
                ),
                name=f"github.tree({normalized})",
            )

        raise ValueError(f"Unsupported git repository host: {repo_url}")

    def list_repo_contributors(
        self,
        repo_url: str,
        *,
        per_page: int = 100,
    ) -> list[dict[str, Any]]:
        """Return a list of contributors for the repository.

        Each contributor dictionary contains at least ``login`` and
        ``contributions`` keys. Currently supports GitHub repositories.
        """

        normalized = repo_url.strip().rstrip("/")
        if normalized.startswith("https://github.com/"):
            headers = self._auth_headers()
            return self._execute_with_rate_limit(
                lambda: self._fetch_github_contributors(
                    normalized, per_page, headers=headers
                ),
                name=f"github.contributors({normalized})",
            )

        raise ValueError(f"Unsupported git repository host: {repo_url}")

    def _fetch_github_repo(
        self, repo_url: str, *, headers: Optional[dict[str, str]] = None
    ) -> dict[str, Any]:
>>>>>>> 142a12b5
        parts = repo_url.removeprefix("https://github.com/").split("/")
        if len(parts) < 2:
            raise ValueError(f"Invalid GitHub repository URL: {repo_url}")

        owner, repo = parts[0], parts[1]
        api_url = f"https://api.github.com/repos/{owner}/{repo}"

        response = self._session.get(api_url, timeout=10, headers=headers)
        if response.status_code != 200:
            raise RuntimeError(
                f"Failed to retrieve repo metadata: {response.status_code}"
            )

<<<<<<< HEAD
        return response.json()
=======
        return response.json()

    def _fetch_github_tree(
        self,
        repo_url: str,
        branch: Optional[str],
        *,
        headers: Optional[dict[str, str]] = None,
    ) -> list[str]:
        parts = repo_url.removeprefix("https://github.com/").split("/")
        if len(parts) < 2:
            raise ValueError(f"Invalid GitHub repository URL: {repo_url}")

        owner, repo = parts[0], parts[1]

        tree_branch = branch
        if tree_branch is None:
            metadata = self._fetch_github_repo(repo_url)
            tree_branch = metadata.get("default_branch") or "main"

        api_url = (
            "https://api.github.com/repos/"
            f"{owner}/{repo}/git/trees/{tree_branch}?recursive=1"
        )

        response = self._session.get(api_url, timeout=10, headers=headers)
        if response.status_code != 200:
            raise RuntimeError(
                f"Failed to retrieve repo tree: {response.status_code}"
            )

        body = response.json()
        tree = body.get("tree", [])
        paths: list[str] = []
        for entry in tree:
            if isinstance(entry, dict) and entry.get("type") == "blob":
                path = entry.get("path")
                if isinstance(path, str):
                    paths.append(path)
        return paths

    def _fetch_github_contributors(
        self,
        repo_url: str,
        per_page: int,
        *,
        headers: Optional[dict[str, str]] = None,
    ) -> list[dict[str, Any]]:
        parts = repo_url.removeprefix("https://github.com/").split("/")
        if len(parts) < 2:
            raise ValueError(f"Invalid GitHub repository URL: {repo_url}")

        owner, repo = parts[0], parts[1]
        per_page = max(1, min(per_page, 100))
        api_url = (
            "https://api.github.com/repos/"
            f"{owner}/{repo}/contributors?per_page={per_page}&anon=1"
        )

        response = self._session.get(api_url, timeout=10, headers=headers)
        if response.status_code != 200:
            raise RuntimeError(
                f"Failed to retrieve repo contributors: {response.status_code}"
            )

        payload = response.json()
        if not isinstance(payload, list):
            return []
        normalized: list[dict[str, Any]] = []
        for entry in payload:
            if isinstance(entry, dict):
                login = entry.get("login")
                contributions = entry.get("contributions")
                normalized.append(
                    {
                        "login": login,
                        "contributions": contributions,
                    }
                )
        return normalized

    def get_file_blame(
        self,
        repo_url: str,
        file_path: str,
        *,
        branch: Optional[str] = None,
    ) -> list[dict[str, Any]]:
        """Get blame information for a file using GitHub API.

        Returns a list of blame ranges, each containing commit SHA
        and line info.
        """
        normalized = repo_url.strip().rstrip("/")
        if normalized.startswith("https://github.com/"):
            return self._execute_with_rate_limit(
                lambda: self._fetch_github_blame(
                    normalized, file_path, branch
                ),
                name=f"github.blame({normalized}/{file_path})",
            )

        raise ValueError(f"Unsupported git repository host: {repo_url}")

    def get_commit_associated_pr(
        self,
        repo_url: str,
        commit_sha: str,
    ) -> Optional[dict[str, Any]]:
        """Get the PR associated with a specific commit SHA.

        Returns PR data if found, None otherwise.
        """
        normalized = repo_url.strip().rstrip("/")
        if normalized.startswith("https://github.com/"):
            return self._execute_with_rate_limit(
                lambda: self._fetch_github_commit_pr(normalized, commit_sha),
                name=f"github.commit_pr({commit_sha[:7]})",
            )

        raise ValueError(f"Unsupported git repository host: {repo_url}")

    def _fetch_github_blame(
        self,
        repo_url: str,
        file_path: str,
        branch: Optional[str],
        *,
        headers: Optional[dict[str, str]] = None,
    ) -> list[dict[str, Any]]:
        """Fetch blame data from GitHub GraphQL API."""
        parts = repo_url.removeprefix("https://github.com/").split("/")
        if len(parts) < 2:
            raise ValueError(f"Invalid GitHub repository URL: {repo_url}")

        owner, repo = parts[0], parts[1]
        if repo.endswith(".git"):
            repo = repo[:-4]

        blame_branch = branch
        if blame_branch is None:
            metadata = self._fetch_github_repo(repo_url)
            blame_branch = (
                metadata.get("default_branch") or "main"
            )

        # Use GitHub GraphQL API for blame
        graphql_url = "https://api.github.com/graphql"

        # GraphQL query for blame
        query = """
        query(
          $owner: String!,
          $repo: String!,
          $branch: String!,
          $path: String!
        ) {
          repository(owner: $owner, name: $repo) {
            ref: object(expression: $branch) {
              ... on Commit {
                blame(path: $path) {
                  ranges {
                    startingLine
                    endingLine
                    commit {
                      oid
                    }
                  }
                }
              }
            }
          }
        }
        """

        variables = {
            "owner": owner,
            "repo": repo,
            "branch": blame_branch,
            "path": file_path,
        }

        payload = {
            "query": query,
            "variables": variables,
        }

        response = self._session.post(
            graphql_url, json=payload, timeout=30, headers=headers
        )

        if response.status_code != 200:
            raise RuntimeError(
                f"Failed to retrieve blame for {file_path}: "
                f"{response.status_code}"
            )

        data = response.json()

        # Handle GraphQL errors
        if "errors" in data:
            errors = data.get("errors", [])
            if errors:
                error_msg = errors[0].get("message", "Unknown error")
                # File not found or path doesn't exist
                if (
                    "not found" in error_msg.lower()
                    or "does not exist" in error_msg.lower()
                ):
                    return []
                raise RuntimeError(
                    f"GraphQL error for {file_path}: {error_msg}"
                )

        # Extract blame ranges from GraphQL response
        try:
            ranges = (
                data.get("data", {})
                .get("repository", {})
                .get("ref", {})
                .get("blame", {})
                .get("ranges", [])
            )

            # Convert GraphQL format to match our expected format
            normalized_ranges = []
            for r in ranges:
                normalized_ranges.append({
                    "startingLine": r.get("startingLine"),
                    "endingLine": r.get("endingLine"),
                    "commit": {
                        "sha": r.get("commit", {}).get("oid"),
                    }
                })

            return normalized_ranges
        except (KeyError, AttributeError):
            return []

    def _fetch_github_commit_pr(
        self,
        repo_url: str,
        commit_sha: str,
        *,
        headers: Optional[dict[str, str]] = None,
    ) -> Optional[dict[str, Any]]:
        """Get PR associated with a commit."""
        parts = repo_url.removeprefix("https://github.com/").split("/")
        if len(parts) < 2:
            raise ValueError(f"Invalid GitHub repository URL: {repo_url}")

        owner, repo = parts[0], parts[1]
        if repo.endswith(".git"):
            repo = repo[:-4]

        # Use GitHub's commit PR search endpoint
        api_url = (
            f"https://api.github.com/repos/{owner}/{repo}/commits/"
            f"{commit_sha}/pulls"
        )

        response = self._session.get(
            api_url,
            timeout=10,
            headers={
                **({"Accept": "application/vnd.github.groot-preview+json"}),
                **(headers or {}),
            },
        )

        if response.status_code == 404:
            # Commit not found or no associated PR
            return None
        if response.status_code != 200:
            raise RuntimeError(
                f"Failed to get PR for commit {commit_sha}: "
                f"{response.status_code}"
            )

        prs = response.json()
        if not isinstance(prs, list) or len(prs) == 0:
            return None

        # Return the first (usually only) PR associated with this commit
        return prs[0]

    def _auth_headers(self) -> dict[str, str]:
        token = os.getenv("GITHUB_TOKEN")
        if token:
            return {"Authorization": f"token {token}"}
        return {}
>>>>>>> 142a12b5
<|MERGE_RESOLUTION|>--- conflicted
+++ resolved
@@ -16,9 +16,6 @@
 
 
 class _SessionWithGet(Protocol):
-<<<<<<< HEAD
-    def get(self, url: str, timeout: int) -> Any: ...
-=======
     def get(
         self,
         url: str,
@@ -33,7 +30,6 @@
         timeout: int,
         headers: Optional[dict[str, str]] = None,
     ) -> Any: ...
->>>>>>> 142a12b5
 
 
 class GitClient(BaseClient[Any]):
@@ -68,9 +64,6 @@
 
         raise ValueError(f"Unsupported git repository host: {repo_url}")
 
-<<<<<<< HEAD
-    def _fetch_github_repo(self, repo_url: str) -> dict[str, Any]:
-=======
     def list_repo_files(
         self,
         repo_url: str,
@@ -121,7 +114,6 @@
     def _fetch_github_repo(
         self, repo_url: str, *, headers: Optional[dict[str, str]] = None
     ) -> dict[str, Any]:
->>>>>>> 142a12b5
         parts = repo_url.removeprefix("https://github.com/").split("/")
         if len(parts) < 2:
             raise ValueError(f"Invalid GitHub repository URL: {repo_url}")
@@ -135,9 +127,6 @@
                 f"Failed to retrieve repo metadata: {response.status_code}"
             )
 
-<<<<<<< HEAD
-        return response.json()
-=======
         return response.json()
 
     def _fetch_github_tree(
@@ -428,5 +417,4 @@
         token = os.getenv("GITHUB_TOKEN")
         if token:
             return {"Authorization": f"token {token}"}
-        return {}
->>>>>>> 142a12b5
+        return {}