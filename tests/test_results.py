<<<<<<< HEAD
"""Tests for test results module."""

from __future__ import annotations

from types import MappingProxyType
from typing import Any, Dict, List, Optional

import pytest

from src.metrics.metric_result import MetricResult
from src.results import (OUTPUT_FIELD_ORDER, SIZE_SCORE_DEVICE_ORDER,
                         ResultsFormatter, to_ndjson_line)


def _metric(
    *,
    key: str,
    value: Any,
    latency_ms: int = 12,
    name: Optional[str] = None,
) -> MetricResult:
    metric_name = name or key.replace("_", " ").title()
    return MetricResult(
        metric=metric_name,
        key=key,
        value=value,
        latency_ms=latency_ms,
    )


def test_format_records_skips_entries_without_hf_url() -> None:
    formatter = ResultsFormatter()

    url_records = [
        {"git_url": "https://example.com/git"},
        {"hf_url": "https://huggingface.co/org/model"},
    ]
    metrics: List[List[MetricResult]] = [
        [_metric(key="net_score", value=0.1)],
        [_metric(key="net_score", value=0.9)],
    ]

    formatted = formatter.format_records(url_records, metrics)

    assert len(formatted) == 1
    assert formatted[0]["name"] == "model"


def test_format_records_emits_metric_values_and_latencies() -> None:
    formatter = ResultsFormatter()
    url_records = [
        {
            "hf_url": (
                "https://huggingface.co/google-bert/"
                "bert-base-uncased/tree/main"
            )
        }
    ]
    metrics = [
        [
            _metric(key="net_score", value=0.75, latency_ms=25),
            _metric(
                key="size_score",
                value=MappingProxyType({"aws_server": 1.0}),
                latency_ms=40,
                name="Size Score",
            ),
        ]
    ]

    formatted = formatter.format_records(url_records, metrics)

    record = formatted[0]
    assert record["name"] == "bert-base-uncased"
    assert record["category"] == "MODEL"
    assert record["net_score"] == pytest.approx(0.75)
    assert record["net_score_latency"] == 25

    size_value = record["size_score"]
    assert isinstance(size_value, Dict)
    assert size_value == {"aws_server": 1.0}
    assert record["size_score_latency"] == 40


def test_resolve_name_handles_dataset_prefix() -> None:
    formatter = ResultsFormatter()

    url_records = [
        {"hf_url": "https://huggingface.co/datasets/owner/sample-dataset"}
    ]
    metrics = [[_metric(key="net_score", value=0.2)]]

    formatted = formatter.format_records(url_records, metrics)

    assert formatted[0]["name"] == "sample-dataset"


def test_scores_are_rounded_to_two_decimals() -> None:
    formatter = ResultsFormatter()
    url_records = [{"hf_url": "https://huggingface.co/org/model"}]
    metrics = [
        [
            _metric(key="net_score", value=0.876),
            _metric(
                key="size_score",
                value={"aws_server": 0.995, "jetson_nano": 0.131},
            ),
            _metric(key="bus_factor", value=1),
        ]
    ]

    formatted = formatter.format_records(url_records, metrics)
    record = formatted[0]

    assert record["net_score"] == pytest.approx(0.88)
    size = record["size_score"]
    assert size["aws_server"] == pytest.approx(1.00)
    assert size["jetson_nano"] == pytest.approx(0.13)
    assert record["bus_factor"] == pytest.approx(1.0)


def test_formatter_uses_specified_field_order() -> None:
    formatter = ResultsFormatter()
    url_records = [{"hf_url": "https://huggingface.co/org/model"}]
    metrics = [
        _metric(key="code_quality", value=0.11, latency_ms=70),
        _metric(key="net_score", value=0.2, latency_ms=10),
        _metric(
            key="size_score",
            value={
                "desktop_pc": 0.95,
                "raspberry_pi": 0.2,
                "aws_server": 1.0,
                "jetson_nano": 0.4,
            },
            latency_ms=60,
        ),
        _metric(key="dataset_and_code_score", value=0.3, latency_ms=50),
        _metric(key="bus_factor", value=0.9, latency_ms=30),
        _metric(key="dataset_quality", value=0.6, latency_ms=55),
        _metric(key="license", value=0.7, latency_ms=20),
        _metric(key="performance_claims", value=0.8, latency_ms=40),
        _metric(key="ramp_up_time", value=0.5, latency_ms=25),
    ]

    record = formatter.format_records(url_records, [metrics])[0]

    expected_order = [key for key in OUTPUT_FIELD_ORDER if key in record]
    assert list(record.keys()) == expected_order

    size_keys = list(record["size_score"].keys())
    expected_size_order = [
        key for key in SIZE_SCORE_DEVICE_ORDER if key in record["size_score"]
    ]
    assert size_keys[: len(expected_size_order)] == expected_size_order

    line = to_ndjson_line(record)
    positions = [line.index(f'"{key}"') for key in expected_order]
    assert positions == sorted(positions)


def test_to_ndjson_line_formats_two_decimal_scores() -> None:
    line = to_ndjson_line(
        {
            "name": "model",
            "net_score": 0.8,
            "net_score_latency": 15,
            "size_score": {"aws_server": 1.0},
        }
    )

    assert '"net_score":0.80' in line
    assert '"size_score":{"aws_server":1.00}' in line
    assert '"net_score_latency":15' in line
=======
"""Tests for test results module."""

from __future__ import annotations

from types import MappingProxyType
from typing import Any, Dict, List, Optional

import pytest

from src.metrics.metric_result import MetricResult
from src.results import (OUTPUT_FIELD_ORDER, SIZE_SCORE_DEVICE_ORDER,
                         ResultsFormatter, to_ndjson_line)


def _metric(
    *,
    key: str,
    value: Any,
    latency_ms: int = 12,
    name: Optional[str] = None,
) -> MetricResult:
    metric_name = name or key.replace("_", " ").title()
    return MetricResult(
        metric=metric_name,
        key=key,
        value=value,
        latency_ms=latency_ms,
    )


def test_format_records_skips_entries_without_hf_url() -> None:
    formatter = ResultsFormatter()

    url_records = [
        {"git_url": "https://example.com/git"},
        {"hf_url": "https://huggingface.co/org/model"},
    ]
    metrics: List[List[MetricResult]] = [
        [_metric(key="net_score", value=0.1)],
        [_metric(key="net_score", value=0.9)],
    ]

    formatted = formatter.format_records(url_records, metrics)

    assert len(formatted) == 1
    assert formatted[0]["name"] == "model"


def test_format_records_emits_metric_values_and_latencies() -> None:
    formatter = ResultsFormatter()
    url_records = [
        {
            "hf_url": (
                "https://huggingface.co/google-bert/"
                "bert-base-uncased/tree/main"
            )
        }
    ]
    metrics = [
        [
            _metric(key="net_score", value=0.75, latency_ms=25),
            _metric(
                key="size_score",
                value=MappingProxyType({"aws_server": 1.0}),
                latency_ms=40,
                name="Size Score",
            ),
        ]
    ]

    formatted = formatter.format_records(url_records, metrics)

    record = formatted[0]
    assert record["name"] == "bert-base-uncased"
    assert record["category"] == "MODEL"
    assert record["net_score"] == pytest.approx(0.75)
    assert record["net_score_latency"] == 25

    size_value = record["size_score"]
    assert isinstance(size_value, Dict)
    assert size_value == {"aws_server": 1.0}
    assert record["size_score_latency"] == 40


def test_resolve_name_handles_dataset_prefix() -> None:
    formatter = ResultsFormatter()

    url_records = [
        {"hf_url": "https://huggingface.co/datasets/owner/sample-dataset"}
    ]
    metrics = [[_metric(key="net_score", value=0.2)]]

    formatted = formatter.format_records(url_records, metrics)

    assert formatted[0]["name"] == "sample-dataset"


def test_scores_are_rounded_to_two_decimals() -> None:
    formatter = ResultsFormatter()
    url_records = [{"hf_url": "https://huggingface.co/org/model"}]
    metrics = [
        [
            _metric(key="net_score", value=0.876),
            _metric(
                key="size_score",
                value={"aws_server": 0.995, "jetson_nano": 0.131},
            ),
            _metric(key="bus_factor", value=1),
        ]
    ]

    formatted = formatter.format_records(url_records, metrics)
    record = formatted[0]

    assert record["net_score"] == pytest.approx(0.88)
    size = record["size_score"]
    assert size["aws_server"] == pytest.approx(1.00)
    assert size["jetson_nano"] == pytest.approx(0.13)
    assert record["bus_factor"] == pytest.approx(1.0)


def test_formatter_uses_specified_field_order() -> None:
    formatter = ResultsFormatter()
    url_records = [{"hf_url": "https://huggingface.co/org/model"}]
    metrics = [
        _metric(key="code_quality", value=0.11, latency_ms=70),
        _metric(key="reproducibility", value=0.4, latency_ms=45),
        _metric(key="net_score", value=0.2, latency_ms=10),
        _metric(
            key="size_score",
            value={
                "desktop_pc": 0.95,
                "raspberry_pi": 0.2,
                "aws_server": 1.0,
                "jetson_nano": 0.4,
            },
            latency_ms=60,
        ),
        _metric(key="dataset_and_code_score", value=0.3, latency_ms=50),
        _metric(key="bus_factor", value=0.9, latency_ms=30),
        _metric(key="dataset_quality", value=0.6, latency_ms=55),
        _metric(key="license", value=0.7, latency_ms=20),
        _metric(key="performance_claims", value=0.8, latency_ms=40),
        _metric(key="ramp_up_time", value=0.5, latency_ms=25),
    ]

    record = formatter.format_records(url_records, [metrics])[0]

    expected_order = [key for key in OUTPUT_FIELD_ORDER if key in record]
    assert list(record.keys()) == expected_order

    size_keys = list(record["size_score"].keys())
    expected_size_order = [
        key for key in SIZE_SCORE_DEVICE_ORDER if key in record["size_score"]
    ]
    assert size_keys[: len(expected_size_order)] == expected_size_order

    line = to_ndjson_line(record)
    positions = [line.index(f'"{key}"') for key in expected_order]
    assert positions == sorted(positions)


def test_to_ndjson_line_formats_two_decimal_scores() -> None:
    line = to_ndjson_line(
        {
            "name": "model",
            "net_score": 0.8,
            "net_score_latency": 15,
            "size_score": {"aws_server": 1.0},
        }
    )

    assert '"net_score":0.80' in line
    assert '"size_score":{"aws_server":1.00}' in line
    assert '"net_score_latency":15' in line
>>>>>>> 71fd8ca8
<|MERGE_RESOLUTION|>--- conflicted
+++ resolved
@@ -1,6 +1,3 @@
-<<<<<<< HEAD
-"""Tests for test results module."""
-
 from __future__ import annotations
 
 from types import MappingProxyType
@@ -172,181 +169,4 @@
 
     assert '"net_score":0.80' in line
     assert '"size_score":{"aws_server":1.00}' in line
-    assert '"net_score_latency":15' in line
-=======
-"""Tests for test results module."""
-
-from __future__ import annotations
-
-from types import MappingProxyType
-from typing import Any, Dict, List, Optional
-
-import pytest
-
-from src.metrics.metric_result import MetricResult
-from src.results import (OUTPUT_FIELD_ORDER, SIZE_SCORE_DEVICE_ORDER,
-                         ResultsFormatter, to_ndjson_line)
-
-
-def _metric(
-    *,
-    key: str,
-    value: Any,
-    latency_ms: int = 12,
-    name: Optional[str] = None,
-) -> MetricResult:
-    metric_name = name or key.replace("_", " ").title()
-    return MetricResult(
-        metric=metric_name,
-        key=key,
-        value=value,
-        latency_ms=latency_ms,
-    )
-
-
-def test_format_records_skips_entries_without_hf_url() -> None:
-    formatter = ResultsFormatter()
-
-    url_records = [
-        {"git_url": "https://example.com/git"},
-        {"hf_url": "https://huggingface.co/org/model"},
-    ]
-    metrics: List[List[MetricResult]] = [
-        [_metric(key="net_score", value=0.1)],
-        [_metric(key="net_score", value=0.9)],
-    ]
-
-    formatted = formatter.format_records(url_records, metrics)
-
-    assert len(formatted) == 1
-    assert formatted[0]["name"] == "model"
-
-
-def test_format_records_emits_metric_values_and_latencies() -> None:
-    formatter = ResultsFormatter()
-    url_records = [
-        {
-            "hf_url": (
-                "https://huggingface.co/google-bert/"
-                "bert-base-uncased/tree/main"
-            )
-        }
-    ]
-    metrics = [
-        [
-            _metric(key="net_score", value=0.75, latency_ms=25),
-            _metric(
-                key="size_score",
-                value=MappingProxyType({"aws_server": 1.0}),
-                latency_ms=40,
-                name="Size Score",
-            ),
-        ]
-    ]
-
-    formatted = formatter.format_records(url_records, metrics)
-
-    record = formatted[0]
-    assert record["name"] == "bert-base-uncased"
-    assert record["category"] == "MODEL"
-    assert record["net_score"] == pytest.approx(0.75)
-    assert record["net_score_latency"] == 25
-
-    size_value = record["size_score"]
-    assert isinstance(size_value, Dict)
-    assert size_value == {"aws_server": 1.0}
-    assert record["size_score_latency"] == 40
-
-
-def test_resolve_name_handles_dataset_prefix() -> None:
-    formatter = ResultsFormatter()
-
-    url_records = [
-        {"hf_url": "https://huggingface.co/datasets/owner/sample-dataset"}
-    ]
-    metrics = [[_metric(key="net_score", value=0.2)]]
-
-    formatted = formatter.format_records(url_records, metrics)
-
-    assert formatted[0]["name"] == "sample-dataset"
-
-
-def test_scores_are_rounded_to_two_decimals() -> None:
-    formatter = ResultsFormatter()
-    url_records = [{"hf_url": "https://huggingface.co/org/model"}]
-    metrics = [
-        [
-            _metric(key="net_score", value=0.876),
-            _metric(
-                key="size_score",
-                value={"aws_server": 0.995, "jetson_nano": 0.131},
-            ),
-            _metric(key="bus_factor", value=1),
-        ]
-    ]
-
-    formatted = formatter.format_records(url_records, metrics)
-    record = formatted[0]
-
-    assert record["net_score"] == pytest.approx(0.88)
-    size = record["size_score"]
-    assert size["aws_server"] == pytest.approx(1.00)
-    assert size["jetson_nano"] == pytest.approx(0.13)
-    assert record["bus_factor"] == pytest.approx(1.0)
-
-
-def test_formatter_uses_specified_field_order() -> None:
-    formatter = ResultsFormatter()
-    url_records = [{"hf_url": "https://huggingface.co/org/model"}]
-    metrics = [
-        _metric(key="code_quality", value=0.11, latency_ms=70),
-        _metric(key="reproducibility", value=0.4, latency_ms=45),
-        _metric(key="net_score", value=0.2, latency_ms=10),
-        _metric(
-            key="size_score",
-            value={
-                "desktop_pc": 0.95,
-                "raspberry_pi": 0.2,
-                "aws_server": 1.0,
-                "jetson_nano": 0.4,
-            },
-            latency_ms=60,
-        ),
-        _metric(key="dataset_and_code_score", value=0.3, latency_ms=50),
-        _metric(key="bus_factor", value=0.9, latency_ms=30),
-        _metric(key="dataset_quality", value=0.6, latency_ms=55),
-        _metric(key="license", value=0.7, latency_ms=20),
-        _metric(key="performance_claims", value=0.8, latency_ms=40),
-        _metric(key="ramp_up_time", value=0.5, latency_ms=25),
-    ]
-
-    record = formatter.format_records(url_records, [metrics])[0]
-
-    expected_order = [key for key in OUTPUT_FIELD_ORDER if key in record]
-    assert list(record.keys()) == expected_order
-
-    size_keys = list(record["size_score"].keys())
-    expected_size_order = [
-        key for key in SIZE_SCORE_DEVICE_ORDER if key in record["size_score"]
-    ]
-    assert size_keys[: len(expected_size_order)] == expected_size_order
-
-    line = to_ndjson_line(record)
-    positions = [line.index(f'"{key}"') for key in expected_order]
-    assert positions == sorted(positions)
-
-
-def test_to_ndjson_line_formats_two_decimal_scores() -> None:
-    line = to_ndjson_line(
-        {
-            "name": "model",
-            "net_score": 0.8,
-            "net_score_latency": 15,
-            "size_score": {"aws_server": 1.0},
-        }
-    )
-
-    assert '"net_score":0.80' in line
-    assert '"size_score":{"aws_server":1.00}' in line
-    assert '"net_score_latency":15' in line
->>>>>>> 71fd8ca8
+    assert '"net_score_latency":15' in line