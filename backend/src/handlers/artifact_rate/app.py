"""Lambda handler for GET /artifact/model/{id}/rate."""

from __future__ import annotations

import json
import logging
import os
import time
from concurrent.futures import ThreadPoolExecutor, TimeoutError as FuturesTimeoutError
from http import HTTPStatus
from typing import Any, Dict

from src.logging_config import configure_logging
from src.metrics.ratings import RatingComputationError, compute_model_rating
from src.models import Artifact
from src.models.artifacts import ArtifactType, validate_artifact_id
from src.storage.errors import ArtifactNotFound
from src.storage.metadata_store import (ArtifactMetadataStore,
                                        build_metadata_store_from_env)
<<<<<<< HEAD
from src.storage.ratings_store import (RatingStoreError,
                                       RatingStoreThrottledError,
                                       load_rating, store_rating)
from src.utils.auth import extract_auth_token
=======
from src.storage.ratings_store import load_rating
from src.utils.auth import require_auth_token
>>>>>>> b38a45fc

configure_logging()
_LOGGER = logging.getLogger(__name__)
_METADATA_STORE: ArtifactMetadataStore = build_metadata_store_from_env()
_COMPUTE_TIMEOUT_SECONDS = int(os.getenv("RATING_COMPUTE_TIMEOUT", "240"))
_REQUIRED_RATING_FIELDS = (
    "net_score",
    "ramp_up_time",
    "bus_factor",
    "performance_claims",
    "license",
    "dataset_and_code_score",
    "dataset_quality",
    "code_quality",
    "reproducibility",
    "reviewedness",
    "tree_score",
    "size_score",
)


def lambda_handler(event: Dict[str, Any], context: Any) -> Dict[str, Any]:
    """Entry point for GET /artifact/model/{id}/rate."""

    try:
        _require_auth(event)
        artifact_id = _parse_artifact_id(event)
<<<<<<< HEAD
        _extract_auth_token(event)
        _LOGGER.info("Fetching rating for artifact_id=%s", artifact_id)
=======
>>>>>>> b38a45fc
        artifact = _METADATA_STORE.load(artifact_id)
        if artifact.metadata.type is not ArtifactType.MODEL:
            raise ArtifactNotFound(
                f"Artifact '{artifact_id}' not found for type 'model'"
            )
        rating = _load_rating_with_fallback(artifact)
        body = rating
    except ValueError as error:
        return _error_response(HTTPStatus.BAD_REQUEST, str(error))
    except PermissionError as error:
        return _error_response(HTTPStatus.FORBIDDEN, str(error))
    except ArtifactNotFound as error:
        return _error_response(HTTPStatus.NOT_FOUND, str(error))
    except ServiceUnavailableError as error:
        return _error_response(HTTPStatus.SERVICE_UNAVAILABLE, str(error))
    except Exception as error:  # noqa: BLE001
        _LOGGER.exception(
            "Unhandled error in artifact rate handler: %s", error
        )
        return _error_response(
            HTTPStatus.INTERNAL_SERVER_ERROR,
            "Internal server error",
        )
    return _json_response(HTTPStatus.OK, body)


def _load_rating_with_fallback(artifact: Artifact) -> Dict[str, Any]:
    artifact_id = artifact.metadata.id
    try:
        _LOGGER.info("Attempting to load rating for artifact_id=%s", artifact_id)
        rating = load_rating(artifact_id)
    except RatingStoreThrottledError as error:
        _LOGGER.warning(
            "Rating store throttled for artifact_id=%s: %s",
            artifact_id,
            error,
        )
        raise ServiceUnavailableError("Rating service busy") from error
    except RatingStoreError as error:
        _LOGGER.error(
            "Rating store failure for artifact_id=%s: %s",
            artifact_id,
            error,
        )
        raise ServiceUnavailableError("Unable to load rating") from error

    if rating is not None:
        return rating

    _LOGGER.warning(
        "Rating not found for artifact_id=%s. Computing on-demand.",
        artifact_id,
    )
    return _compute_and_store_rating(artifact)


def _compute_and_store_rating(artifact: Artifact) -> Dict[str, Any]:
    artifact_id = artifact.metadata.id
    source_url = artifact.data.url
    start = time.perf_counter()
    try:
        rating = _run_rating_pipeline_with_timeout(source_url)
    except RatingComputationError as error:
        _LOGGER.error(
            "Failed to compute rating for artifact_id=%s: %s",
            artifact_id,
            error,
        )
        raise ServiceUnavailableError(
            "Rating computation failed; try again later"
        ) from error
    finally:
        elapsed = time.perf_counter() - start
        _LOGGER.info(
            "Rating pipeline finished for artifact_id=%s in %.2fs",
            artifact_id,
            elapsed,
        )

    _validate_rating_payload(rating)
    try:
        store_rating(artifact_id, rating)
    except RatingStoreError as error:
        _LOGGER.warning(
            "Failed to persist rating for artifact_id=%s: %s. "
            "Attempting to read cached copy.",
            artifact_id,
            error,
        )
        try:
            cached = load_rating(artifact_id)
        except RatingStoreError:
            cached = None
        if cached is not None:
            return cached
        raise ServiceUnavailableError(
            "Rating computed but could not be persisted"
        ) from error

    return rating


def _run_rating_pipeline_with_timeout(source_url: str) -> Dict[str, Any]:
    timeout = max(_COMPUTE_TIMEOUT_SECONDS, 1)
    with ThreadPoolExecutor(max_workers=1) as executor:
        future = executor.submit(compute_model_rating, source_url)
        try:
            return future.result(timeout=timeout)
        except FuturesTimeoutError as error:
            future.cancel()
            raise RatingComputationError(
                f"Timed out after {timeout} seconds"
            ) from error


def _validate_rating_payload(rating: Dict[str, Any]) -> None:
    missing = [field for field in _REQUIRED_RATING_FIELDS if field not in rating]
    if missing:
        raise RatingComputationError(
            f"Rating payload missing required fields: {', '.join(missing)}"
        )
    for field in _REQUIRED_RATING_FIELDS:
        value = rating.get(field)
        # size_score is a nested dict with platform-specific scores
        if field == "size_score":
            if not isinstance(value, dict):
                raise RatingComputationError(
                    f"Rating field '{field}' must be a dict"
                )
            # Validate nested numeric values
            for platform, score in value.items():
                if not isinstance(score, (int, float)):
                    raise RatingComputationError(
                        f"Rating field '{field}.{platform}' must be numeric"
                    )
        elif not isinstance(value, (int, float)):
            raise RatingComputationError(
                f"Rating field '{field}' must be numeric"
            )


def _parse_artifact_id(event: Dict[str, Any]) -> str:
    artifact_id = (event.get("pathParameters") or {}).get("id")
    if not artifact_id:
        raise ValueError("Path parameter 'id' is required")
    return validate_artifact_id(artifact_id)


def _require_auth(event: Dict[str, Any]) -> None:
    require_auth_token(event, optional=False)


def _json_response(status: HTTPStatus, body: Dict[str, Any]) -> Dict[str, Any]:
    return {
        "statusCode": status.value,
        "headers": {"Content-Type": "application/json"},
        "body": json.dumps(body),
    }


def _error_response(status: HTTPStatus, message: str) -> Dict[str, Any]:
    return _json_response(status, {"error": message})


class ServiceUnavailableError(RuntimeError):
    """Raised when ratings cannot be served right now."""<|MERGE_RESOLUTION|>--- conflicted
+++ resolved
@@ -17,15 +17,10 @@
 from src.storage.errors import ArtifactNotFound
 from src.storage.metadata_store import (ArtifactMetadataStore,
                                         build_metadata_store_from_env)
-<<<<<<< HEAD
 from src.storage.ratings_store import (RatingStoreError,
                                        RatingStoreThrottledError,
                                        load_rating, store_rating)
-from src.utils.auth import extract_auth_token
-=======
-from src.storage.ratings_store import load_rating
 from src.utils.auth import require_auth_token
->>>>>>> b38a45fc
 
 configure_logging()
 _LOGGER = logging.getLogger(__name__)
@@ -53,11 +48,7 @@
     try:
         _require_auth(event)
         artifact_id = _parse_artifact_id(event)
-<<<<<<< HEAD
-        _extract_auth_token(event)
         _LOGGER.info("Fetching rating for artifact_id=%s", artifact_id)
-=======
->>>>>>> b38a45fc
         artifact = _METADATA_STORE.load(artifact_id)
         if artifact.metadata.type is not ArtifactType.MODEL:
             raise ArtifactNotFound(
