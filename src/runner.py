--- conflicted
+++ resolved
@@ -1,556 +1,295 @@
-<<<<<<< HEAD
-"""Helper routines for the top-level `run` launcher."""
-
-from __future__ import annotations
-
-import contextlib
-import importlib
-import io
-import os
-import re
-import subprocess
-import sys
-import tempfile
-from pathlib import Path
-from typing import (Any, Callable, Iterable, Mapping, Optional, Sequence,
-                    Tuple, Union)
-
-_PACKAGE_DIR = Path(__file__).resolve().parent
-_PROJECT_ROOT = _PACKAGE_DIR.parent
-if __package__ in (None, ""):
-    if str(_PACKAGE_DIR) not in sys.path:
-        sys.path.insert(0, str(_PACKAGE_DIR))
-    if str(_PROJECT_ROOT) not in sys.path:
-        sys.path.insert(0, str(_PROJECT_ROOT))
-    _PKG_PREFIX = ""
-else:
-    _PKG_PREFIX = __package__
-
-
-def _import_from_src(module: str):
-    full_name = f"{_PKG_PREFIX}.{module}" if _PKG_PREFIX else module
-    return importlib.import_module(full_name)
-
-
-configure_logging = _import_from_src("logging_config").configure_logging
-validate_runtime_environment = _import_from_src("utils.env").validate_runtime_environment
-
-_CLI_MAIN: Optional[Callable[[Optional[Sequence[str]]], int]] = None
-PYTHON_BIN = "python3"
-PIP_BIN = "pip3"
-
-
-def _get_cli_main() -> Callable[[Optional[Sequence[str]]], int]:
-    """Lazy-load CLI main entry point to avoid import-time dependencies."""
-    global _CLI_MAIN
-    if _CLI_MAIN is None:
-        cli_module = _import_from_src("CLIApp")
-        _CLI_MAIN = cli_module.main
-    return _CLI_MAIN
-
-
-def install_dependencies(requirements_path: Path) -> int:
-    """Install dependencies declared in `requirements.txt` using pip3."""
-    if not requirements_path.exists():
-        print(
-            f"requirements file not found: {requirements_path}",
-            file=sys.stderr,
-        )
-        return 1
-
-    command = [
-        PIP_BIN,
-        "install",
-        "-r",
-        str(requirements_path),
-    ]
-
-    try:
-        completed_process = subprocess.run(command, check=True)
-    except subprocess.CalledProcessError as error:
-        return error.returncode
-
-    return completed_process.returncode
-
-
-def run_parser(url_file: Path) -> int:
-    """Run the CLI parser workflow for the provided URL manifest path."""
-    if not url_file.exists():
-        print(f"URL file not found: {url_file}", file=sys.stderr)
-        return 1
-
-    cli_main = _get_cli_main()
-    # Mirror the CLI app so ./run stays in sync with direct script usage.
-    return cli_main([str(url_file)])
-
-
-class _PytestStats:
-    """Capture pytest statistics for the ./run test summary."""
-
-    def __init__(self) -> None:
-        self.passed = 0
-        self.total = 0
-
-    def pytest_runtest_logreport(self, report: Any) -> None:
-        # Count only the call phase to skip setup/teardown bookkeeping.
-        if report.when != "call":
-            return
-
-        self.total += 1
-        if report.outcome == "passed":
-            self.passed += 1
-
-
-def _collect_line_coverage(data_path: Optional[Path] = None) -> float:
-    """Load the latest coverage results and return the total line coverage."""
-    # Local import so ./run install works before dependencies are present.
-    from coverage import Coverage
-
-    if data_path is None:
-        coverage_api = Coverage()
-    else:
-        coverage_api = Coverage(data_file=str(data_path))
-    try:
-        coverage_api.load()
-    except FileNotFoundError:
-        return 0.0
-
-    buffer = io.StringIO()
-    include_patterns = [str(Path.cwd() / "src" / "*")]
-    total_percentage = coverage_api.report(
-        file=buffer,
-        include=include_patterns,
-    )
-    return total_percentage
-
-
-Artifact = Union[Path, str]
-
-
-def _cleanup_coverage_artifacts(
-    artifacts: Optional[Iterable[Artifact]] = None,
-) -> None:
-    """Remove coverage artifacts created during test execution."""
-    if os.environ.get("KEEP_COVERAGE"):
-        return
-
-    targets: Iterable[Artifact]
-    if artifacts is None:
-        targets = (Path(".coverage"), Path("coverage.xml"))
-    else:
-        targets = artifacts
-
-    for artifact in targets:
-        path = Path(artifact)
-        with contextlib.suppress(FileNotFoundError):
-            path.unlink()
-
-
-def _run_pytest_subprocess(
-    args: Sequence[str],
-    env: Mapping[str, str],
-) -> subprocess.CompletedProcess[str]:
-    """Invoke pytest in a subprocess so coverage data is isolated."""
-
-    command = [PYTHON_BIN, "-m", "pytest", *args]
-    return subprocess.run(
-        command,
-        capture_output=True,
-        text=True,
-        env=dict(env),
-        check=False,
-    )
-
-
-def _summarize_pytest_output(stdout: str, stderr: str) -> Tuple[int, int]:
-    """Derive passed and total test counts from pytest output text."""
-
-    summary_text = f"{stdout}\n{stderr}"
-    pattern = re.compile(
-        r"(\d+)\s+(passed|failed|errors?|skipped|xfailed|xpassed)"
-    )
-
-    counts: dict[str, int] = {}
-    for match in pattern.finditer(summary_text):
-        count = int(match.group(1))
-        key = match.group(2)
-        counts[key] = counts.get(key, 0) + count
-
-    passed = counts.get("passed", 0)
-    total = sum(counts.values())
-    return passed, total
-
-
-def run_tests() -> int:
-    """Execute pytest and print the required summary."""
-    coverage_fd, coverage_file = tempfile.mkstemp(
-        prefix="coverage-",
-        suffix=".dat",
-    )
-    os.close(coverage_fd)
-    coverage_path = Path(coverage_file)
-    coverage_xml = coverage_path.with_suffix(".xml")
-
-    pytest_args = [
-        "--maxfail=1",
-        "--disable-warnings",
-        "--quiet",
-        "--cov=src",
-        "--cov-report=",
-    ]
-    pytest_env = os.environ.copy()
-    pytest_env["COVERAGE_FILE"] = str(coverage_path)
-    # Ensure unit tests ignore module-level FAIL flags in metrics.
-    pytest_env["ACME_IGNORE_FAIL"] = "1"
-
-    result = _run_pytest_subprocess(pytest_args, pytest_env)
-
-    if result.returncode != 0:
-        print(result.stdout, end="")
-        print(result.stderr, end="", file=sys.stderr)
-        _cleanup_coverage_artifacts((coverage_path, coverage_xml))
-        return result.returncode
-
-    coverage_percentage = _collect_line_coverage(coverage_path)
-    passed, total = _summarize_pytest_output(result.stdout, result.stderr)
-    rounded_coverage = round(coverage_percentage)
-
-    summary = (
-        f"{passed}/{total} test cases passed. "
-        f"{int(rounded_coverage)}% line coverage achieved."
-    )
-    print(summary)
-    _cleanup_coverage_artifacts((coverage_path, coverage_xml))
-    return 0
-
-
-def run_pytest(additional_args: Optional[Sequence[str]] = None) -> int:
-    """Run pytest with coverage and stream the full output."""
-    command = [
-        PYTHON_BIN,
-        "-m",
-        "pytest",
-        "--cov=src",
-        "--cov-report=term-missing",
-    ]
-    if additional_args:
-        command.extend(additional_args)
-
-    env = os.environ.copy()
-    env["ACME_IGNORE_FAIL"] = "1"
-    completed = subprocess.run(command, env=env)
-    return completed.returncode
-
-
-def dispatch(argv: Sequence[str]) -> int:
-    """Route ./run invocations to the appropriate helper."""
-    if len(argv) < 2:
-        print("Usage: ./run <install|test|pytest|web|URL_FILE>", file=sys.stderr)
-        return 1
-
-    command = argv[1]
-
-    if command == "install":
-        configure_logging()
-        requirements_path = Path("requirements.txt")
-        return install_dependencies(requirements_path)
-
-    if command == "test":
-        configure_logging()
-        return run_tests()
-
-    if command == "pytest":
-        configure_logging()
-        return run_pytest(argv[2:])
-
-    if command == "web":
-        create_app = _import_from_src("webapp").create_app
-        host = os.environ.get("ACME_WEB_HOST", "127.0.0.1")
-        port_raw = os.environ.get("ACME_WEB_PORT", "5000")
-        debug_mode = os.environ.get("FLASK_DEBUG") == "1"
-        try:
-            port = int(port_raw)
-        except ValueError:
-            print(f"Invalid ACME_WEB_PORT value: {port_raw}", file=sys.stderr)
-            return 1
-
-        configure_logging()
-        app = create_app()
-        app.run(host=host, port=port, debug=debug_mode)
-        return 0
-
-    validate_runtime_environment()
-    configure_logging()
-
-    url_file = Path(command)
-    return run_parser(url_file)
-
-
-def main(argv: Optional[Sequence[str]] = None) -> int:
-    """Entry point shared between the CLI wrapper and direct invocation."""
-    argv = list(argv or sys.argv)
-    return dispatch(argv)
-
-
-if __name__ == "__main__":
-    sys.exit(main())
-=======
-"""Helper routines for the top-level `run` launcher."""
-
-from __future__ import annotations
-
-import contextlib
-import io
-import os
-import re
-import subprocess
-import sys
-import tempfile
-from pathlib import Path
-from typing import (Any, Callable, Iterable, Mapping, Optional, Sequence,
-                    Tuple, Union)
-
-from .logging_config import configure_logging
-from .utils.env import validate_runtime_environment
-
-_CLI_MAIN: Optional[Callable[[Optional[Sequence[str]]], int]] = None
-PYTHON_BIN = "python3"
-PIP_BIN = "pip3"
-
-
-def _get_cli_main() -> Callable[[Optional[Sequence[str]]], int]:
-    """Lazy-load CLI main entry point to avoid import-time dependencies."""
-    global _CLI_MAIN
-    if _CLI_MAIN is None:
-        from .CLIApp import main as cli_main
-
-        _CLI_MAIN = cli_main
-    return _CLI_MAIN
-
-
-def install_dependencies(requirements_path: Path) -> int:
-    """Install dependencies declared in `requirements.txt` using pip3."""
-    if not requirements_path.exists():
-        print(
-            f"requirements file not found: {requirements_path}",
-            file=sys.stderr,
-        )
-        return 1
-
-    command = [
-        PIP_BIN,
-        "install",
-        "-r",
-        str(requirements_path),
-    ]
-
-    try:
-        completed_process = subprocess.run(command, check=True)
-    except subprocess.CalledProcessError as error:
-        return error.returncode
-
-    return completed_process.returncode
-
-
-def run_parser(url_file: Path) -> int:
-    """Run the CLI parser workflow for the provided URL manifest path."""
-    if not url_file.exists():
-        print(f"URL file not found: {url_file}", file=sys.stderr)
-        return 1
-
-    cli_main = _get_cli_main()
-    # Mirror the CLI app so ./run stays in sync with direct script usage.
-    return cli_main([str(url_file)])
-
-
-class _PytestStats:
-    """Capture pytest statistics for the ./run test summary."""
-
-    def __init__(self) -> None:
-        self.passed = 0
-        self.total = 0
-
-    def pytest_runtest_logreport(self, report: Any) -> None:
-        # Count only the call phase to skip setup/teardown bookkeeping.
-        if report.when != "call":
-            return
-
-        self.total += 1
-        if report.outcome == "passed":
-            self.passed += 1
-
-
-def _collect_line_coverage(data_path: Optional[Path] = None) -> float:
-    """Load the latest coverage results and return the total line coverage."""
-    # Local import so ./run install works before dependencies are present.
-    from coverage import Coverage
-
-    if data_path is None:
-        coverage_api = Coverage()
-    else:
-        coverage_api = Coverage(data_file=str(data_path))
-    try:
-        coverage_api.load()
-    except FileNotFoundError:
-        return 0.0
-
-    buffer = io.StringIO()
-    include_patterns = [str(Path.cwd() / "src" / "*")]
-    total_percentage = coverage_api.report(
-        file=buffer,
-        include=include_patterns,
-    )
-    return total_percentage
-
-
-Artifact = Union[Path, str]
-
-
-def _cleanup_coverage_artifacts(
-    artifacts: Optional[Iterable[Artifact]] = None,
-) -> None:
-    """Remove coverage artifacts created during test execution."""
-    if os.environ.get("KEEP_COVERAGE"):
-        return
-
-    targets: Iterable[Artifact]
-    if artifacts is None:
-        targets = (Path(".coverage"), Path("coverage.xml"))
-    else:
-        targets = artifacts
-
-    for artifact in targets:
-        path = Path(artifact)
-        with contextlib.suppress(FileNotFoundError):
-            path.unlink()
-
-
-def _run_pytest_subprocess(
-    args: Sequence[str],
-    env: Mapping[str, str],
-) -> subprocess.CompletedProcess[str]:
-    """Invoke pytest in a subprocess so coverage data is isolated."""
-
-    command = [PYTHON_BIN, "-m", "pytest", *args]
-    return subprocess.run(
-        command,
-        capture_output=True,
-        text=True,
-        env=dict(env),
-        check=False,
-    )
-
-
-def _summarize_pytest_output(stdout: str, stderr: str) -> Tuple[int, int]:
-    """Derive passed and total test counts from pytest output text."""
-
-    summary_text = f"{stdout}\n{stderr}"
-    pattern = re.compile(
-        r"(\d+)\s+(passed|failed|errors?|skipped|xfailed|xpassed)"
-    )
-
-    counts: dict[str, int] = {}
-    for match in pattern.finditer(summary_text):
-        count = int(match.group(1))
-        key = match.group(2)
-        counts[key] = counts.get(key, 0) + count
-
-    passed = counts.get("passed", 0)
-    total = sum(counts.values())
-    return passed, total
-
-
-def run_tests() -> int:
-    """Execute pytest and print the required summary."""
-    coverage_fd, coverage_file = tempfile.mkstemp(
-        prefix="coverage-",
-        suffix=".dat",
-    )
-    os.close(coverage_fd)
-    coverage_path = Path(coverage_file)
-    coverage_xml = coverage_path.with_suffix(".xml")
-
-    pytest_args = [
-        "--maxfail=1",
-        "--disable-warnings",
-        "--quiet",
-        "--cov=src",
-        "--cov-report=",
-    ]
-    pytest_env = os.environ.copy()
-    pytest_env["COVERAGE_FILE"] = str(coverage_path)
-    # Ensure unit tests ignore module-level FAIL flags in metrics.
-    pytest_env["ACME_IGNORE_FAIL"] = "1"
-
-    result = _run_pytest_subprocess(pytest_args, pytest_env)
-
-    if result.returncode != 0:
-        print(result.stdout, end="")
-        print(result.stderr, end="", file=sys.stderr)
-        _cleanup_coverage_artifacts((coverage_path, coverage_xml))
-        return result.returncode
-
-    coverage_percentage = _collect_line_coverage(coverage_path)
-    passed, total = _summarize_pytest_output(result.stdout, result.stderr)
-    rounded_coverage = round(coverage_percentage)
-
-    summary = (
-        f"{passed}/{total} test cases passed. "
-        f"{int(rounded_coverage)}% line coverage achieved."
-    )
-    print(summary)
-    _cleanup_coverage_artifacts((coverage_path, coverage_xml))
-    return 0
-
-
-def run_pytest(additional_args: Optional[Sequence[str]] = None) -> int:
-    """Run pytest with coverage and stream the full output."""
-    command = [
-        PYTHON_BIN,
-        "-m",
-        "pytest",
-        "--cov=src",
-        "--cov-report=term-missing",
-    ]
-    if additional_args:
-        command.extend(additional_args)
-
-    env = os.environ.copy()
-    env["ACME_IGNORE_FAIL"] = "1"
-    completed = subprocess.run(command, env=env)
-    return completed.returncode
-
-
-def dispatch(argv: Sequence[str]) -> int:
-    """Route ./run invocations to the appropriate helper."""
-    if len(argv) < 2:
-        print("Usage: ./run <install|test|pytest|URL_FILE>", file=sys.stderr)
-        return 1
-
-    command = argv[1]
-
-    if command == "install":
-        configure_logging()
-        requirements_path = Path("requirements-dev.txt")
-        return install_dependencies(requirements_path)
-
-    if command == "test":
-        configure_logging()
-        return run_tests()
-
-    if command == "pytest":
-        configure_logging()
-        return run_pytest(argv[2:])
-
-    validate_runtime_environment()
-    configure_logging()
-
-    url_file = Path(command)
-    return run_parser(url_file)
-
-
-def main(argv: Optional[Sequence[str]] = None) -> int:
-    """Entry point shared between the CLI wrapper and direct invocation."""
-    argv = list(argv or sys.argv)
-    return dispatch(argv)
->>>>>>> b38a45fc
+"""Helper routines for the top-level `run` launcher."""
+
+from __future__ import annotations
+
+import contextlib
+import importlib
+import io
+import os
+import re
+import subprocess
+import sys
+import tempfile
+from pathlib import Path
+from typing import (Any, Callable, Iterable, Mapping, Optional, Sequence,
+                    Tuple, Union)
+
+_PACKAGE_DIR = Path(__file__).resolve().parent
+_PROJECT_ROOT = _PACKAGE_DIR.parent
+if __package__ in (None, ""):
+    if str(_PACKAGE_DIR) not in sys.path:
+        sys.path.insert(0, str(_PACKAGE_DIR))
+    if str(_PROJECT_ROOT) not in sys.path:
+        sys.path.insert(0, str(_PROJECT_ROOT))
+    _PKG_PREFIX = ""
+else:
+    _PKG_PREFIX = __package__
+
+
+def _import_from_src(module: str):
+    full_name = f"{_PKG_PREFIX}.{module}" if _PKG_PREFIX else module
+    return importlib.import_module(full_name)
+
+
+configure_logging = _import_from_src("logging_config").configure_logging
+validate_runtime_environment = _import_from_src("utils.env").validate_runtime_environment
+
+_CLI_MAIN: Optional[Callable[[Optional[Sequence[str]]], int]] = None
+PYTHON_BIN = "python3"
+PIP_BIN = "pip3"
+
+
+def _get_cli_main() -> Callable[[Optional[Sequence[str]]], int]:
+    """Lazy-load CLI main entry point to avoid import-time dependencies."""
+    global _CLI_MAIN
+    if _CLI_MAIN is None:
+        cli_module = _import_from_src("CLIApp")
+        _CLI_MAIN = cli_module.main
+    return _CLI_MAIN
+
+
+def install_dependencies(requirements_path: Path) -> int:
+    """Install dependencies declared in `requirements.txt` using pip3."""
+    if not requirements_path.exists():
+        print(
+            f"requirements file not found: {requirements_path}",
+            file=sys.stderr,
+        )
+        return 1
+
+    command = [
+        PIP_BIN,
+        "install",
+        "-r",
+        str(requirements_path),
+    ]
+
+    try:
+        completed_process = subprocess.run(command, check=True)
+    except subprocess.CalledProcessError as error:
+        return error.returncode
+
+    return completed_process.returncode
+
+
+def run_parser(url_file: Path) -> int:
+    """Run the CLI parser workflow for the provided URL manifest path."""
+    if not url_file.exists():
+        print(f"URL file not found: {url_file}", file=sys.stderr)
+        return 1
+
+    cli_main = _get_cli_main()
+    # Mirror the CLI app so ./run stays in sync with direct script usage.
+    return cli_main([str(url_file)])
+
+
+class _PytestStats:
+    """Capture pytest statistics for the ./run test summary."""
+
+    def __init__(self) -> None:
+        self.passed = 0
+        self.total = 0
+
+    def pytest_runtest_logreport(self, report: Any) -> None:
+        # Count only the call phase to skip setup/teardown bookkeeping.
+        if report.when != "call":
+            return
+
+        self.total += 1
+        if report.outcome == "passed":
+            self.passed += 1
+
+
+def _collect_line_coverage(data_path: Optional[Path] = None) -> float:
+    """Load the latest coverage results and return the total line coverage."""
+    # Local import so ./run install works before dependencies are present.
+    from coverage import Coverage
+
+    if data_path is None:
+        coverage_api = Coverage()
+    else:
+        coverage_api = Coverage(data_file=str(data_path))
+    try:
+        coverage_api.load()
+    except FileNotFoundError:
+        return 0.0
+
+    buffer = io.StringIO()
+    include_patterns = [str(Path.cwd() / "src" / "*")]
+    total_percentage = coverage_api.report(
+        file=buffer,
+        include=include_patterns,
+    )
+    return total_percentage
+
+
+Artifact = Union[Path, str]
+
+
+def _cleanup_coverage_artifacts(
+    artifacts: Optional[Iterable[Artifact]] = None,
+) -> None:
+    """Remove coverage artifacts created during test execution."""
+    if os.environ.get("KEEP_COVERAGE"):
+        return
+
+    targets: Iterable[Artifact]
+    if artifacts is None:
+        targets = (Path(".coverage"), Path("coverage.xml"))
+    else:
+        targets = artifacts
+
+    for artifact in targets:
+        path = Path(artifact)
+        with contextlib.suppress(FileNotFoundError):
+            path.unlink()
+
+
+def _run_pytest_subprocess(
+    args: Sequence[str],
+    env: Mapping[str, str],
+) -> subprocess.CompletedProcess[str]:
+    """Invoke pytest in a subprocess so coverage data is isolated."""
+
+    command = [PYTHON_BIN, "-m", "pytest", *args]
+    return subprocess.run(
+        command,
+        capture_output=True,
+        text=True,
+        env=dict(env),
+        check=False,
+    )
+
+
+def _summarize_pytest_output(stdout: str, stderr: str) -> Tuple[int, int]:
+    """Derive passed and total test counts from pytest output text."""
+
+    summary_text = f"{stdout}\n{stderr}"
+    pattern = re.compile(
+        r"(\d+)\s+(passed|failed|errors?|skipped|xfailed|xpassed)"
+    )
+
+    counts: dict[str, int] = {}
+    for match in pattern.finditer(summary_text):
+        count = int(match.group(1))
+        key = match.group(2)
+        counts[key] = counts.get(key, 0) + count
+
+    passed = counts.get("passed", 0)
+    total = sum(counts.values())
+    return passed, total
+
+
+def run_tests() -> int:
+    """Execute pytest and print the required summary."""
+    coverage_fd, coverage_file = tempfile.mkstemp(
+        prefix="coverage-",
+        suffix=".dat",
+    )
+    os.close(coverage_fd)
+    coverage_path = Path(coverage_file)
+    coverage_xml = coverage_path.with_suffix(".xml")
+
+    pytest_args = [
+        "--maxfail=1",
+        "--disable-warnings",
+        "--quiet",
+        "--cov=src",
+        "--cov-report=",
+    ]
+    pytest_env = os.environ.copy()
+    pytest_env["COVERAGE_FILE"] = str(coverage_path)
+    # Ensure unit tests ignore module-level FAIL flags in metrics.
+    pytest_env["ACME_IGNORE_FAIL"] = "1"
+
+    result = _run_pytest_subprocess(pytest_args, pytest_env)
+
+    if result.returncode != 0:
+        print(result.stdout, end="")
+        print(result.stderr, end="", file=sys.stderr)
+        _cleanup_coverage_artifacts((coverage_path, coverage_xml))
+        return result.returncode
+
+    coverage_percentage = _collect_line_coverage(coverage_path)
+    passed, total = _summarize_pytest_output(result.stdout, result.stderr)
+    rounded_coverage = round(coverage_percentage)
+
+    summary = (
+        f"{passed}/{total} test cases passed. "
+        f"{int(rounded_coverage)}% line coverage achieved."
+    )
+    print(summary)
+    _cleanup_coverage_artifacts((coverage_path, coverage_xml))
+    return 0
+
+
+def run_pytest(additional_args: Optional[Sequence[str]] = None) -> int:
+    """Run pytest with coverage and stream the full output."""
+    command = [
+        PYTHON_BIN,
+        "-m",
+        "pytest",
+        "--cov=src",
+        "--cov-report=term-missing",
+    ]
+    if additional_args:
+        command.extend(additional_args)
+
+    env = os.environ.copy()
+    env["ACME_IGNORE_FAIL"] = "1"
+    completed = subprocess.run(command, env=env)
+    return completed.returncode
+
+
+def dispatch(argv: Sequence[str]) -> int:
+    """Route ./run invocations to the appropriate helper."""
+    if len(argv) < 2:
+        print("Usage: ./run <install|test|pytest|web|URL_FILE>", file=sys.stderr)
+        return 1
+
+    command = argv[1]
+
+    if command == "install":
+        configure_logging()
+        requirements_path = Path("requirements-dev.txt")
+        return install_dependencies(requirements_path)
+
+    if command == "test":
+        configure_logging()
+        return run_tests()
+
+    if command == "pytest":
+        configure_logging()
+        return run_pytest(argv[2:])
+
+    if command == "web":
+        create_app = _import_from_src("webapp").create_app
+        host = os.environ.get("ACME_WEB_HOST", "127.0.0.1")
+        port_raw = os.environ.get("ACME_WEB_PORT", "5000")
+        debug_mode = os.environ.get("FLASK_DEBUG") == "1"
+        try:
+            port = int(port_raw)
+        except ValueError:
+            print(f"Invalid ACME_WEB_PORT value: {port_raw}", file=sys.stderr)
+            return 1
+
+        configure_logging()
+        app = create_app()
+        app.run(host=host, port=port, debug=debug_mode)
+        return 0
+
+    validate_runtime_environment()
+    configure_logging()
+
+    url_file = Path(command)
+    return run_parser(url_file)
+
+
+def main(argv: Optional[Sequence[str]] = None) -> int:
+    """Entry point shared between the CLI wrapper and direct invocation."""
+    argv = list(argv or sys.argv)
+    return dispatch(argv)
+
+
+if __name__ == "__main__":
+    sys.exit(main())