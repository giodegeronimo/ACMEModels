--- conflicted
+++ resolved
@@ -1,6 +1,3 @@
-<<<<<<< HEAD
-"""Tests for test metrics module."""
-
 from __future__ import annotations
 
 from typing import Dict
@@ -118,128 +115,4 @@
     net_score = calculator.with_net_score(input_results)[0]
 
     assert net_score.value == pytest.approx(0.0)
-    assert net_score.latency_ms == 10
-=======
-"""Tests for test metrics module."""
-
-from __future__ import annotations
-
-from typing import Dict
-
-import pytest
-
-from src.metrics.base import Metric, MetricOutput
-from src.metrics.bus_factor import BusFactorMetric
-from src.metrics.code_quality import CodeQualityMetric
-from src.metrics.dataset_and_code import DatasetAndCodeMetric
-from src.metrics.dataset_quality import DatasetQualityMetric
-from src.metrics.license import LicenseMetric
-from src.metrics.metric_result import MetricResult
-from src.metrics.net_score import NetScoreCalculator
-from src.metrics.performance import PerformanceMetric
-from src.metrics.registry import MetricDispatcher, default_metrics
-from src.metrics.reproducibility import ReproducibilityMetric
-from src.metrics.size import SizeMetric
-
-
-@pytest.mark.parametrize(
-    "metric_cls",
-    [
-        BusFactorMetric,
-        LicenseMetric,
-        DatasetAndCodeMetric,
-        DatasetQualityMetric,
-        CodeQualityMetric,
-        ReproducibilityMetric,
-        PerformanceMetric,
-        SizeMetric,
-    ],
-)
-def test_metric_metadata(metric_cls) -> None:
-    metric = metric_cls()
-    assert metric.name
-    assert metric.key
-
-
-def test_default_metrics_have_unique_keys() -> None:
-    keys = [metric.key for metric in default_metrics()]
-    assert len(keys) == len(set(keys))
-
-
-class StaticMetric(Metric):
-    def __init__(self, key: str, value: float) -> None:
-        super().__init__(name=f"Static {key}", key=key)
-        self._value = value
-
-    def compute(self, url_record: Dict[str, str]) -> MetricOutput:
-        return self._value
-
-
-class FaultyMetric(Metric):
-    def __init__(self) -> None:
-        super().__init__(name="Faulty", key="faulty")
-
-    def compute(self, url_record: Dict[str, str]) -> MetricOutput:
-        raise RuntimeError("boom")
-
-
-def test_dispatcher_collects_results() -> None:
-    dispatcher = MetricDispatcher(
-        [StaticMetric("a", 0.1), StaticMetric("b", 0.2)]
-    )
-    results = dispatcher.compute([{}])
-    assert len(results) == 1
-    keys = [res.key for res in results[0]]
-    assert keys == ["a", "b"]
-    values = [res.value for res in results[0]]
-    assert values == [0.1, 0.2]
-
-
-def test_dispatcher_handles_errors() -> None:
-    dispatcher = MetricDispatcher([FaultyMetric()])
-    results = dispatcher.compute([{}])
-    faulty = results[0][0]
-    assert faulty.key == "faulty"
-    assert faulty.value is None
-    assert faulty.error == "boom"
-    assert faulty.latency_ms >= 0
-
-
-def test_net_score_calculator_averages_numeric_metrics() -> None:
-    calculator = NetScoreCalculator()
-    input_results = [
-        MetricResult(
-            metric="A",
-            key="a",
-            value=0.2,
-            latency_ms=10,
-        ),
-        MetricResult(
-            metric="B",
-            key="b",
-            value=0.4,
-            latency_ms=20,
-        ),
-    ]
-
-    results = calculator.with_net_score(input_results)
-    net_score = results[0]
-
-    assert net_score.key == "net_score"
-    assert net_score.value == pytest.approx(0.30)
-    assert net_score.latency_ms == 30
-    assert results[1:] == input_results
-
-
-def test_net_score_calculator_ignores_non_numeric_values() -> None:
-    calculator = NetScoreCalculator()
-    input_results = [
-        MetricResult("A", "a", {"key": 0.5}, latency_ms=5),
-        MetricResult("B", "b", None, latency_ms=5),
-    ]
-
-    net_score = calculator.with_net_score(input_results)[0]
-
-    assert net_score.value == pytest.approx(0.0)
-    assert net_score.latency_ms == 10
->>>>>>> 71fd8ca8
+    assert net_score.latency_ms == 10